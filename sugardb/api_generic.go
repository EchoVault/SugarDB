--- conflicted
+++ resolved
@@ -729,7 +729,6 @@
 	return internal.ParseStringResponse(b)
 }
 
-<<<<<<< HEAD
 // Copy copies a value of a source key to destination key.
 //
 // Parameters:
@@ -751,7 +750,12 @@
 	}
 
 	b, err := server.handleCommand(server.context, internal.EncodeCommand(cmd), nil, false, true)
-=======
+	if err != nil {
+		return 0, err
+	}
+	return internal.ParseIntegerResponse(b)
+}
+
 // Move key from currently selected database to specified destination database and return 1.
 // When key already exists in the destination database, or it does not exist in the source database, it does nothing and returns 0.
 //
@@ -764,13 +768,8 @@
 // Returns: 1 if successful, 0 if unsuccessful.
 func (server *SugarDB) Move(key string, destinationDB int) (int, error) {
 	b, err := server.handleCommand(server.context, internal.EncodeCommand([]string{"Move", key, strconv.Itoa(destinationDB)}), nil, false, true)
->>>>>>> 87b33fa1
-	if err != nil {
-		return 0, err
-	}
-	return internal.ParseIntegerResponse(b)
-<<<<<<< HEAD
-}
-=======
-}
->>>>>>> 87b33fa1
+	if err != nil {
+		return 0, err
+	}
+	return internal.ParseIntegerResponse(b)
+}