--- conflicted
+++ resolved
@@ -1826,7 +1826,6 @@
 	}
 }
 
-<<<<<<< HEAD
 func TestSugarDB_COPY(t *testing.T) {
 	server := createSugarDB()
 
@@ -1891,33 +1890,10 @@
 			expectedValue:                "value4",
 			want:                 1,
 			wantErr:              false,
-=======
-func TestSugarDB_MOVE(t *testing.T) {
-	server := createSugarDB()
-
-	tests := []struct {
-		name        string
-		presetValue interface{}
-		key         string
-		want        int
-	}{
-		{
-			name:        "1. Move key successfully",
-			presetValue: "value1",
-			key:         "key1",
-			want:        1,
-		},
-		{
-			name:        "2. Attempt to move key, unsuccessful",
-			presetValue: nil,
-			key:         "key2",
-			want:        0,
->>>>>>> 87b33fa1
-		},
-	}
-	for _, tt := range tests {
-		t.Run(tt.name, func(t *testing.T) {
-<<<<<<< HEAD
+		},
+	}
+	for _, tt := range tests {
+		t.Run(tt.name, func(t *testing.T) {
 			if tt.sourceKeyPresetValue != nil {
 				err := presetValue(server, context.Background(), tt.sourcekey, tt.sourceKeyPresetValue)
 				if err != nil {
@@ -1925,40 +1901,69 @@
 					return
 				}
 			}
-
 			if tt.destKeyPresetValue != nil {
 				err := presetValue(server, context.Background(), tt.destinationKey, tt.destKeyPresetValue)
-=======
+				if err != nil {
+					t.Error(err)
+					return
+				}
+			}
+
+			got, err := server.Copy(tt.sourcekey, tt.destinationKey, tt.options)
+			if (err != nil) != tt.wantErr {
+				t.Errorf("COPY() error = %v, wantErr %v", err, tt.wantErr)
+				return
+			}
+			if got != tt.want {
+				t.Errorf("COPY() got = %v, want %v", got, tt.want)
+			}
+
+			val, err := getValue(server, context.Background(), tt.destinationKey, tt.options.Database)
+			if err != nil {
+				t.Error(err)
+				return
+			}
+
+			if val != tt.expectedValue {
+				t.Errorf("COPY() value in destionation key: %v, should be: %v", val, tt.expectedValue)
+			}
+		})
+	}
+}
+
+func TestSugarDB_MOVE(t *testing.T) {
+	server := createSugarDB()
+
+	tests := []struct {
+		name        string
+		presetValue interface{}
+		key         string
+		want        int
+	}{
+		{
+			name:        "1. Move key successfully",
+			presetValue: "value1",
+			key:         "key1",
+			want:        1,
+		},
+		{
+			name:        "2. Attempt to move key, unsuccessful",
+			presetValue: nil,
+			key:         "key2",
+			want:        0,
+		},
+	}
+	for _, tt := range tests {
+		t.Run(tt.name, func(t *testing.T) {
 			t.Log(tt.name)
 			if tt.presetValue != nil {
 				err := presetValue(server, context.Background(), tt.key, tt.presetValue)
->>>>>>> 87b33fa1
 				if err != nil {
 					t.Error(err)
 					return
 				}
 			}
 
-<<<<<<< HEAD
-			got, err := server.Copy(tt.sourcekey, tt.destinationKey, tt.options)
-			if (err != nil) != tt.wantErr {
-				t.Errorf("COPY() error = %v, wantErr %v", err, tt.wantErr)
-				return
-			}
-			if got != tt.want {
-				t.Errorf("COPY() got = %v, want %v", got, tt.want)
-			}
-
-			val, err := getValue(server, context.Background(), tt.destinationKey, tt.options.Database)
-			if err != nil {
-				t.Error(err)
-				return
-			}
-
-			if val != tt.expectedValue {
-				t.Errorf("COPY() value in destionation key: %v, should be: %v", val, tt.expectedValue)
-			}
-=======
 			got, err := server.Move(tt.key, 1)
 			if err != nil {
 				t.Error(err)
@@ -1967,8 +1972,6 @@
 			if got != tt.want {
 				t.Errorf("MOVE() got %v, want %v", got, tt.want)
 			}
-
->>>>>>> 87b33fa1
 		})
 	}
 }