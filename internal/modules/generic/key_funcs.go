// Copyright 2024 Kelvin Clement Mwinuka
//
// Licensed under the Apache License, Version 2.0 (the "License");
// you may not use this file except in compliance with the License.
// You may obtain a copy of the License at
//
//      http://www.apache.org/licenses/LICENSE-2.0
//
// Unless required by applicable law or agreed to in writing, software
// distributed under the License is distributed on an "AS IS" BASIS,
// WITHOUT WARRANTIES OR CONDITIONS OF ANY KIND, either express or implied.
// See the License for the specific language governing permissions and
// limitations under the License.

package generic

import (
	"errors"

	"github.com/echovault/echovault/internal"
	"github.com/echovault/echovault/internal/constants"
)

func setKeyFunc(cmd []string) (internal.KeyExtractionFuncResult, error) {
	if len(cmd) < 3 || len(cmd) > 7 {
		return internal.KeyExtractionFuncResult{}, errors.New(constants.WrongArgsResponse)
	}
	return internal.KeyExtractionFuncResult{
		Channels:  make([]string, 0),
		ReadKeys:  make([]string, 0),
		WriteKeys: cmd[1:2],
	}, nil
}

func msetKeyFunc(cmd []string) (internal.KeyExtractionFuncResult, error) {
	if len(cmd[1:])%2 != 0 {
		return internal.KeyExtractionFuncResult{}, errors.New("each key must be paired with a value")
	}
	var keys []string
	for i, key := range cmd[1:] {
		if i%2 == 0 {
			keys = append(keys, key)
		}
	}
	return internal.KeyExtractionFuncResult{
		Channels:  make([]string, 0),
		ReadKeys:  make([]string, 0),
		WriteKeys: keys,
	}, nil
}

func getKeyFunc(cmd []string) (internal.KeyExtractionFuncResult, error) {
	if len(cmd) != 2 {
		return internal.KeyExtractionFuncResult{}, errors.New(constants.WrongArgsResponse)
	}
	return internal.KeyExtractionFuncResult{
		Channels:  make([]string, 0),
		ReadKeys:  cmd[1:],
		WriteKeys: make([]string, 0),
	}, nil
}

func mgetKeyFunc(cmd []string) (internal.KeyExtractionFuncResult, error) {
	if len(cmd) < 2 {
		return internal.KeyExtractionFuncResult{}, errors.New(constants.WrongArgsResponse)
	}
	return internal.KeyExtractionFuncResult{
		Channels:  make([]string, 0),
		ReadKeys:  cmd[1:],
		WriteKeys: make([]string, 0),
	}, nil
}

func delKeyFunc(cmd []string) (internal.KeyExtractionFuncResult, error) {
	if len(cmd) < 2 {
		return internal.KeyExtractionFuncResult{}, errors.New(constants.WrongArgsResponse)
	}
	return internal.KeyExtractionFuncResult{
		Channels:  make([]string, 0),
		ReadKeys:  make([]string, 0),
		WriteKeys: cmd[1:],
	}, nil
}

func persistKeyFunc(cmd []string) (internal.KeyExtractionFuncResult, error) {
	if len(cmd) != 2 {
		return internal.KeyExtractionFuncResult{}, errors.New(constants.WrongArgsResponse)
	}
	return internal.KeyExtractionFuncResult{
		Channels:  make([]string, 0),
		ReadKeys:  make([]string, 0),
		WriteKeys: cmd[1:],
	}, nil
}

func expireTimeKeyFunc(cmd []string) (internal.KeyExtractionFuncResult, error) {
	if len(cmd) != 2 {
		return internal.KeyExtractionFuncResult{}, errors.New(constants.WrongArgsResponse)
	}
	return internal.KeyExtractionFuncResult{
		Channels:  make([]string, 0),
		ReadKeys:  cmd[1:],
		WriteKeys: make([]string, 0),
	}, nil
}

func ttlKeyFunc(cmd []string) (internal.KeyExtractionFuncResult, error) {
	if len(cmd) != 2 {
		return internal.KeyExtractionFuncResult{}, errors.New(constants.WrongArgsResponse)
	}
	return internal.KeyExtractionFuncResult{
		Channels:  make([]string, 0),
		ReadKeys:  cmd[1:],
		WriteKeys: make([]string, 0),
	}, nil
}

func expireKeyFunc(cmd []string) (internal.KeyExtractionFuncResult, error) {
	if len(cmd) < 3 || len(cmd) > 4 {
		return internal.KeyExtractionFuncResult{}, errors.New(constants.WrongArgsResponse)
	}
	return internal.KeyExtractionFuncResult{
		Channels:  make([]string, 0),
		ReadKeys:  make([]string, 0),
		WriteKeys: cmd[1:2],
	}, nil
}

func expireAtKeyFunc(cmd []string) (internal.KeyExtractionFuncResult, error) {
	if len(cmd) < 3 || len(cmd) > 4 {
		return internal.KeyExtractionFuncResult{}, errors.New(constants.WrongArgsResponse)
	}
	return internal.KeyExtractionFuncResult{
		Channels:  make([]string, 0),
		ReadKeys:  make([]string, 0),
		WriteKeys: cmd[1:2],
	}, nil
}

func incrKeyFunc(cmd []string) (internal.KeyExtractionFuncResult, error) {
	if len(cmd) != 2 {
		return internal.KeyExtractionFuncResult{}, errors.New(constants.WrongArgsResponse)
	}
	return internal.KeyExtractionFuncResult{
		WriteKeys: cmd[1:2],
	}, nil
}

func decrKeyFunc(cmd []string) (internal.KeyExtractionFuncResult, error) {
	if len(cmd) != 2 {
		return internal.KeyExtractionFuncResult{}, errors.New(constants.WrongArgsResponse)
	}
	return internal.KeyExtractionFuncResult{
		WriteKeys: cmd[1:2],
	}, nil
}

func incrByKeyFunc(cmd []string) (internal.KeyExtractionFuncResult, error) {
	if len(cmd) != 3 {
		return internal.KeyExtractionFuncResult{}, errors.New(constants.WrongArgsResponse)
	}
	return internal.KeyExtractionFuncResult{
		WriteKeys: []string{cmd[1]},
	}, nil
}

func incrByFloatKeyFunc(cmd []string) (internal.KeyExtractionFuncResult, error) {
	if len(cmd) != 3 {
		return internal.KeyExtractionFuncResult{}, errors.New(constants.WrongArgsResponse)
	}
	return internal.KeyExtractionFuncResult{
		WriteKeys: []string{cmd[1]},
	}, nil
}

func decrByKeyFunc(cmd []string) (internal.KeyExtractionFuncResult, error) {
	if len(cmd) != 3 {
		return internal.KeyExtractionFuncResult{}, errors.New(constants.WrongArgsResponse)
	}
	return internal.KeyExtractionFuncResult{
		WriteKeys: []string{cmd[1]},
	}, nil
}

func renameKeyFunc(cmd []string) (internal.KeyExtractionFuncResult, error) {
	if len(cmd) != 3 {
		return internal.KeyExtractionFuncResult{}, errors.New(constants.WrongArgsResponse)
	}
	return internal.KeyExtractionFuncResult{
		WriteKeys: cmd[1:3],
	}, nil
}

<<<<<<< HEAD
func typeKeyFunc(cmd []string) (internal.KeyExtractionFuncResult, error) {
=======
func randomKeyFunc(cmd []string) (internal.KeyExtractionFuncResult, error) {
	if len(cmd) != 1 {
		return internal.KeyExtractionFuncResult{}, errors.New(constants.WrongArgsResponse)
	}
	return internal.KeyExtractionFuncResult{
		Channels:  make([]string, 0),
		ReadKeys:  make([]string, 0),
		WriteKeys: make([]string, 0),
	}, nil
}

func getDelKeyFunc(cmd []string) (internal.KeyExtractionFuncResult, error) {
>>>>>>> 21e2ca57
	if len(cmd) != 2 {
		return internal.KeyExtractionFuncResult{}, errors.New(constants.WrongArgsResponse)
	}
	return internal.KeyExtractionFuncResult{
		Channels:  make([]string, 0),
		ReadKeys:  cmd[1:],
<<<<<<< HEAD
		WriteKeys: make([]string, 0),
=======
		WriteKeys: cmd[1:],
	}, nil
}

func getExKeyFunc(cmd []string) (internal.KeyExtractionFuncResult, error) {
	if len(cmd) < 2 || len(cmd) > 4 {
		return internal.KeyExtractionFuncResult{}, errors.New(constants.WrongArgsResponse)
	}
	return internal.KeyExtractionFuncResult{
		Channels:  make([]string, 0),
		ReadKeys:  cmd[1:2],
		WriteKeys: cmd[1:2],
>>>>>>> 21e2ca57
	}, nil
}<|MERGE_RESOLUTION|>--- conflicted
+++ resolved
@@ -191,9 +191,6 @@
 	}, nil
 }
 
-<<<<<<< HEAD
-func typeKeyFunc(cmd []string) (internal.KeyExtractionFuncResult, error) {
-=======
 func randomKeyFunc(cmd []string) (internal.KeyExtractionFuncResult, error) {
 	if len(cmd) != 1 {
 		return internal.KeyExtractionFuncResult{}, errors.New(constants.WrongArgsResponse)
@@ -206,16 +203,12 @@
 }
 
 func getDelKeyFunc(cmd []string) (internal.KeyExtractionFuncResult, error) {
->>>>>>> 21e2ca57
-	if len(cmd) != 2 {
-		return internal.KeyExtractionFuncResult{}, errors.New(constants.WrongArgsResponse)
-	}
-	return internal.KeyExtractionFuncResult{
-		Channels:  make([]string, 0),
-		ReadKeys:  cmd[1:],
-<<<<<<< HEAD
-		WriteKeys: make([]string, 0),
-=======
+	if len(cmd) != 2 {
+		return internal.KeyExtractionFuncResult{}, errors.New(constants.WrongArgsResponse)
+	}
+	return internal.KeyExtractionFuncResult{
+		Channels:  make([]string, 0),
+		ReadKeys:  cmd[1:],
 		WriteKeys: cmd[1:],
 	}, nil
 }
@@ -228,6 +221,16 @@
 		Channels:  make([]string, 0),
 		ReadKeys:  cmd[1:2],
 		WriteKeys: cmd[1:2],
->>>>>>> 21e2ca57
+	}, nil
+}
+
+func typeKeyFunc(cmd []string) (internal.KeyExtractionFuncResult, error) {
+	if len(cmd) != 2 {
+		return internal.KeyExtractionFuncResult{}, errors.New(constants.WrongArgsResponse)
+	}
+	return internal.KeyExtractionFuncResult{
+		Channels:  make([]string, 0),
+		ReadKeys:  cmd[1:],
+		WriteKeys: make([]string, 0),
 	}, nil
 }