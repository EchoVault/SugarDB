--- conflicted
+++ resolved
@@ -3150,7 +3150,188 @@
 		}
 	})
 
-<<<<<<< HEAD
+	t.Run("Test_HandleType", func(t *testing.T) {
+		t.Parallel()
+		conn, err := internal.GetConnection("localhost", port)
+		if err != nil {
+			t.Error(err)
+			return
+		}
+		defer func() {
+			_ = conn.Close()
+		}()
+		client := resp.NewConn(conn)
+
+		tests := []struct {
+			name             string
+			key              string
+			presetValue      interface{}
+			presetCommand    string
+			command          []string
+			expectedResponse string
+			expectedError    error
+		}{
+			{
+				name:             "Test TYPE with preset string value",
+				key:              "TypeTestString",
+				presetValue:      "Hello",
+				command:          []string{"TYPE", "TypeTestString"},
+				expectedResponse: "string",
+				expectedError:    nil,
+			},
+			{
+				name:             "Test TYPE with preset integer value",
+				key:              "TypeTestInteger",
+				presetValue:      1,
+				command:          []string{"TYPE", "TypeTestInteger"},
+				expectedResponse: "integer",
+				expectedError:    nil,
+			},
+			{
+				name:             "Test TYPE with preset float value",
+				key:              "TypeTestFloat",
+				presetValue:      1.12,
+				command:          []string{"TYPE", "TypeTestFloat"},
+				expectedResponse: "float",
+				expectedError:    nil,
+			},
+			{
+				name:             "Test TYPE with preset set value",
+				key:              "TypeTestSet",
+				presetValue:      set.NewSet([]string{"one", "two", "three", "four"}),
+				command:          []string{"TYPE", "TypeTestSet"},
+				expectedResponse: "set",
+				expectedError:    nil,
+			},
+			{
+				name:             "Test TYPE with preset list value",
+				key:              "TypeTestList",
+				presetValue:      []string{"value1", "value2", "value3", "value4"},
+				command:          []string{"TYPE", "TypeTestList"},
+				expectedResponse: "list",
+				expectedError:    nil,
+			},
+			{
+				name:             "Test TYPE with preset list of integers value",
+				key:              "TypeTestList2",
+				presetValue:      []int{1, 2, 3, 4},
+				command:          []string{"TYPE", "TypeTestList2"},
+				expectedResponse: "list",
+				expectedError:    nil,
+			},
+			{
+				name: "Test TYPE with preset zset of integers value",
+				key:  "TypeTestZSet",
+				presetValue: sorted_set.NewSortedSet([]sorted_set.MemberParam{
+					{Value: "member1", Score: sorted_set.Score(5.5)},
+					{Value: "member2", Score: sorted_set.Score(67.77)},
+					{Value: "member3", Score: sorted_set.Score(10)},
+				}),
+				command:          []string{"TYPE", "TypeTestZSet"},
+				expectedResponse: "zset",
+				expectedError:    nil,
+			},
+			{
+				name:             "Test TYPE with preset hash of map[string]string",
+				key:              "TypeTestHash",
+				presetValue:      map[string]string{"field1": "value1"},
+				command:          []string{"TYPE", "TypeTestHash"},
+				expectedResponse: "hash",
+				expectedError:    nil,
+			},
+		}
+
+		for _, test := range tests {
+			t.Run(test.name, func(t *testing.T) {
+				if test.presetValue != nil {
+					var command []resp.Value
+					var expected string
+
+					switch test.presetValue.(type) {
+					case string, int, float64:
+						command = []resp.Value{
+							resp.StringValue("SET"),
+							resp.StringValue(test.key),
+							resp.AnyValue(test.presetValue),
+						}
+						expected = "ok"
+					case *set.Set:
+						command = []resp.Value{resp.StringValue("SADD"), resp.StringValue(test.key)}
+						for _, element := range test.presetValue.(*set.Set).GetAll() {
+							command = append(command, []resp.Value{resp.StringValue(element)}...)
+						}
+						expected = strconv.Itoa(test.presetValue.(*set.Set).Cardinality())
+					case []string:
+						command = []resp.Value{resp.StringValue("LPUSH"), resp.StringValue(test.key)}
+						for _, element := range test.presetValue.([]string) {
+							command = append(command, []resp.Value{resp.StringValue(element)}...)
+						}
+						expected = strconv.Itoa(len(test.presetValue.([]string)))
+					case []int:
+						command = []resp.Value{resp.StringValue("LPUSH"), resp.StringValue(test.key)}
+						for _, element := range test.presetValue.([]int) {
+							command = append(command, []resp.Value{resp.IntegerValue(element)}...)
+						}
+						expected = strconv.Itoa(len(test.presetValue.([]int)))
+					case *sorted_set.SortedSet:
+						command = []resp.Value{resp.StringValue("ZADD"), resp.StringValue(test.key)}
+						for _, member := range test.presetValue.(*sorted_set.SortedSet).GetAll() {
+							command = append(command, []resp.Value{
+								resp.StringValue(strconv.FormatFloat(float64(member.Score), 'f', -1, 64)),
+								resp.StringValue(string(member.Value)),
+							}...)
+						}
+						expected = strconv.Itoa(test.presetValue.(*sorted_set.SortedSet).Cardinality())
+					case map[string]string:
+						command = []resp.Value{resp.StringValue("HSET"), resp.StringValue(test.key)}
+						for key, value := range test.presetValue.(map[string]string) {
+							command = append(command, []resp.Value{
+								resp.StringValue(key),
+								resp.StringValue(value)}...,
+							)
+						}
+						expected = strconv.Itoa(len(test.presetValue.(map[string]string)))
+					}
+
+					if err = client.WriteArray(command); err != nil {
+						t.Error(err)
+					}
+					res, _, err := client.ReadValue()
+					if err != nil {
+						t.Error(err)
+					}
+
+					if !strings.EqualFold(res.String(), expected) {
+						t.Errorf("expected preset response to be \"%s\", got %s", expected, res.String())
+					}
+				}
+
+				command := make([]resp.Value, len(test.command))
+				for i, c := range test.command {
+					command[i] = resp.StringValue(c)
+				}
+
+				if err = client.WriteArray(command); err != nil {
+					t.Error(err)
+				}
+				res, _, err := client.ReadValue()
+				if err != nil {
+					t.Error(err)
+				}
+
+				if test.expectedError != nil {
+					if !strings.Contains(res.Error().Error(), test.expectedError.Error()) {
+						t.Errorf("expected error \"%s\", got \"%s\"", test.expectedError.Error(), err.Error())
+					}
+					return
+				}
+
+				if res.String() != test.expectedResponse {
+					t.Errorf("expected response \"%s\", got \"%s\"", test.expectedResponse, res.String())
+				}
+			})
+		}
+	})
 }
 
 // Certain commands will need to be tested in a server with an eviction policy.
@@ -3190,9 +3371,6 @@
 
 	// Tests TOUCH and OBJECT FREQ
 	t.Run("Test_HandleTOUCH", func(t *testing.T) {
-=======
-	t.Run("Test_HandleType", func(t *testing.T) {
->>>>>>> 193cbc9f
 		t.Parallel()
 		conn, err := internal.GetConnection("localhost", port)
 		if err != nil {
@@ -3205,7 +3383,6 @@
 		client := resp.NewConn(conn)
 
 		tests := []struct {
-<<<<<<< HEAD
 			name     string
 			keys     []string
 			setKeys  []bool
@@ -3456,151 +3633,17 @@
 					for i := 1; i < len(command); i++ {
 						ki := i - 1
 						command[i] = resp.StringValue(keys[ki])
-=======
-			name             string
-			key              string
-			presetValue      interface{}
-			presetCommand    string
-			command          []string
-			expectedResponse string
-			expectedError    error
-		}{
-			{
-				name:             "Test TYPE with preset string value",
-				key:              "TypeTestString",
-				presetValue:      "Hello",
-				command:          []string{"TYPE", "TypeTestString"},
-				expectedResponse: "string",
-				expectedError:    nil,
-			},
-			{
-				name:             "Test TYPE with preset integer value",
-				key:              "TypeTestInteger",
-				presetValue:      1,
-				command:          []string{"TYPE", "TypeTestInteger"},
-				expectedResponse: "integer",
-				expectedError:    nil,
-			},
-			{
-				name:             "Test TYPE with preset float value",
-				key:              "TypeTestFloat",
-				presetValue:      1.12,
-				command:          []string{"TYPE", "TypeTestFloat"},
-				expectedResponse: "float",
-				expectedError:    nil,
-			},
-			{
-				name:             "Test TYPE with preset set value",
-				key:              "TypeTestSet",
-				presetValue:      set.NewSet([]string{"one", "two", "three", "four"}),
-				command:          []string{"TYPE", "TypeTestSet"},
-				expectedResponse: "set",
-				expectedError:    nil,
-			},
-			{
-				name:             "Test TYPE with preset list value",
-				key:              "TypeTestList",
-				presetValue:      []string{"value1", "value2", "value3", "value4"},
-				command:          []string{"TYPE", "TypeTestList"},
-				expectedResponse: "list",
-				expectedError:    nil,
-			},
-			{
-				name:             "Test TYPE with preset list of integers value",
-				key:              "TypeTestList2",
-				presetValue:      []int{1, 2, 3, 4},
-				command:          []string{"TYPE", "TypeTestList2"},
-				expectedResponse: "list",
-				expectedError:    nil,
-			},
-			{
-				name: "Test TYPE with preset zset of integers value",
-				key:  "TypeTestZSet",
-				presetValue: sorted_set.NewSortedSet([]sorted_set.MemberParam{
-					{Value: "member1", Score: sorted_set.Score(5.5)},
-					{Value: "member2", Score: sorted_set.Score(67.77)},
-					{Value: "member3", Score: sorted_set.Score(10)},
-				}),
-				command:          []string{"TYPE", "TypeTestZSet"},
-				expectedResponse: "zset",
-				expectedError:    nil,
-			},
-			{
-				name:             "Test TYPE with preset hash of map[string]string",
-				key:              "TypeTestHash",
-				presetValue:      map[string]string{"field1": "value1"},
-				command:          []string{"TYPE", "TypeTestHash"},
-				expectedResponse: "hash",
-				expectedError:    nil,
-			},
-		}
-
-		for _, test := range tests {
-			t.Run(test.name, func(t *testing.T) {
-				if test.presetValue != nil {
-					var command []resp.Value
-					var expected string
-
-					switch test.presetValue.(type) {
-					case string, int, float64:
-						command = []resp.Value{
-							resp.StringValue("SET"),
-							resp.StringValue(test.key),
-							resp.AnyValue(test.presetValue),
-						}
-						expected = "ok"
-					case *set.Set:
-						command = []resp.Value{resp.StringValue("SADD"), resp.StringValue(test.key)}
-						for _, element := range test.presetValue.(*set.Set).GetAll() {
-							command = append(command, []resp.Value{resp.StringValue(element)}...)
-						}
-						expected = strconv.Itoa(test.presetValue.(*set.Set).Cardinality())
-					case []string:
-						command = []resp.Value{resp.StringValue("LPUSH"), resp.StringValue(test.key)}
-						for _, element := range test.presetValue.([]string) {
-							command = append(command, []resp.Value{resp.StringValue(element)}...)
-						}
-						expected = strconv.Itoa(len(test.presetValue.([]string)))
-					case []int:
-						command = []resp.Value{resp.StringValue("LPUSH"), resp.StringValue(test.key)}
-						for _, element := range test.presetValue.([]int) {
-							command = append(command, []resp.Value{resp.IntegerValue(element)}...)
-						}
-						expected = strconv.Itoa(len(test.presetValue.([]int)))
-					case *sorted_set.SortedSet:
-						command = []resp.Value{resp.StringValue("ZADD"), resp.StringValue(test.key)}
-						for _, member := range test.presetValue.(*sorted_set.SortedSet).GetAll() {
-							command = append(command, []resp.Value{
-								resp.StringValue(strconv.FormatFloat(float64(member.Score), 'f', -1, 64)),
-								resp.StringValue(string(member.Value)),
-							}...)
-						}
-						expected = strconv.Itoa(test.presetValue.(*sorted_set.SortedSet).Cardinality())
-					case map[string]string:
-						command = []resp.Value{resp.StringValue("HSET"), resp.StringValue(test.key)}
-						for key, value := range test.presetValue.(map[string]string) {
-							command = append(command, []resp.Value{
-								resp.StringValue(key),
-								resp.StringValue(value)}...,
-							)
-						}
-						expected = strconv.Itoa(len(test.presetValue.(map[string]string)))
->>>>>>> 193cbc9f
 					}
 
 					if err = client.WriteArray(command); err != nil {
 						t.Error(err)
 					}
-<<<<<<< HEAD
-
-=======
->>>>>>> 193cbc9f
+
 					res, _, err := client.ReadValue()
 					if err != nil {
 						t.Error(err)
 					}
 
-<<<<<<< HEAD
 					if int64(res.Integer()) != expected {
 						t.Errorf("expected value %v, got %v", expected, res.Integer())
 					}
@@ -3646,37 +3689,4 @@
 
 	})
 
-=======
-					if !strings.EqualFold(res.String(), expected) {
-						t.Errorf("expected preset response to be \"%s\", got %s", expected, res.String())
-					}
-				}
-
-				command := make([]resp.Value, len(test.command))
-				for i, c := range test.command {
-					command[i] = resp.StringValue(c)
-				}
-
-				if err = client.WriteArray(command); err != nil {
-					t.Error(err)
-				}
-				res, _, err := client.ReadValue()
-				if err != nil {
-					t.Error(err)
-				}
-
-				if test.expectedError != nil {
-					if !strings.Contains(res.Error().Error(), test.expectedError.Error()) {
-						t.Errorf("expected error \"%s\", got \"%s\"", test.expectedError.Error(), err.Error())
-					}
-					return
-				}
-
-				if res.String() != test.expectedResponse {
-					t.Errorf("expected response \"%s\", got \"%s\"", test.expectedResponse, res.String())
-				}
-			})
-		}
-	})
->>>>>>> 193cbc9f
 }