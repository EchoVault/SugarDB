// Copyright 2024 Kelvin Clement Mwinuka
//
// Licensed under the Apache License, Version 2.0 (the "License");
// you may not use this file except in compliance with the License.
// You may obtain a copy of the License at
//
//      http://www.apache.org/licenses/LICENSE-2.0
//
// Unless required by applicable law or agreed to in writing, software
// distributed under the License is distributed on an "AS IS" BASIS,
// WITHOUT WARRANTIES OR CONDITIONS OF ANY KIND, either express or implied.
// See the License for the specific language governing permissions and
// limitations under the License.

package generic_test

import (
	"errors"
	"fmt"
	"strconv"
	"strings"
	"testing"
	"time"

	"github.com/echovault/sugardb/internal"
	"github.com/echovault/sugardb/internal/clock"
	"github.com/echovault/sugardb/internal/config"
	"github.com/echovault/sugardb/internal/constants"
	"github.com/echovault/sugardb/internal/modules/set"
	"github.com/echovault/sugardb/internal/modules/sorted_set"
	"github.com/echovault/sugardb/sugardb"
	"github.com/tidwall/resp"
)

type KeyData struct {
	Value    interface{}
	ExpireAt time.Time
}

// Testing against a server with no eviction policy.
func Test_Generic(t *testing.T) {
	mockClock := clock.NewClock()
	port, err := internal.GetFreePort()
	if err != nil {
		t.Error(err)
		return
	}

	mockServer, err := sugardb.NewSugarDB(
		sugardb.WithConfig(config.Config{
			BindAddr:       "localhost",
			Port:           uint16(port),
			DataDir:        "",
			EvictionPolicy: constants.NoEviction,
		}),
	)
	if err != nil {
		t.Error(err)
		return
	}

	go func() {
		mockServer.Start()
	}()

	t.Cleanup(func() {
		mockServer.ShutDown()
	})

	t.Run("Test_HandleSET", func(t *testing.T) {
		t.Parallel()
		conn, err := internal.GetConnection("localhost", port)
		if err != nil {
			t.Error(err)
			return
		}
		defer func() {
			_ = conn.Close()
		}()
		client := resp.NewConn(conn)

		tests := []struct {
			name             string
			command          []string
			presetValues     map[string]KeyData
			expectedResponse interface{}
			expectedValue    interface{}
			expectedExpiry   time.Time
			expectedErr      error
		}{
			{
				name:             "1. Set normal string value",
				command:          []string{"SET", "SetKey1", "value1"},
				presetValues:     nil,
				expectedResponse: "OK",
				expectedValue:    "value1",
				expectedExpiry:   time.Time{},
				expectedErr:      nil,
			},
			{
				name:             "2. Set normal integer value",
				command:          []string{"SET", "SetKey2", "1245678910"},
				presetValues:     nil,
				expectedResponse: "OK",
				expectedValue:    "1245678910",
				expectedExpiry:   time.Time{},
				expectedErr:      nil,
			},
			{
				name:             "3. Set normal float value",
				command:          []string{"SET", "SetKey3", "45782.11341"},
				presetValues:     nil,
				expectedResponse: "OK",
				expectedValue:    "45782.11341",
				expectedExpiry:   time.Time{},
				expectedErr:      nil,
			},
			{
				name:             "4. Only set the value if the key does not exist",
				command:          []string{"SET", "SetKey4", "value4", "NX"},
				presetValues:     nil,
				expectedResponse: "OK",
				expectedValue:    "value4",
				expectedExpiry:   time.Time{},
				expectedErr:      nil,
			},
			{
				name:    "5. Throw error when value already exists with NX flag passed",
				command: []string{"SET", "SetKey5", "value5", "NX"},
				presetValues: map[string]KeyData{
					"SetKey5": {
						Value:    "preset-value5",
						ExpireAt: time.Time{},
					},
				},
				expectedResponse: nil,
				expectedValue:    "preset-value5",
				expectedExpiry:   time.Time{},
				expectedErr:      errors.New("key SetKey5 already exists"),
			},
			{
				name:    "6. Set new key value when key exists with XX flag passed",
				command: []string{"SET", "SetKey6", "value6", "XX"},
				presetValues: map[string]KeyData{
					"SetKey6": {
						Value:    "preset-value6",
						ExpireAt: time.Time{},
					},
				},
				expectedResponse: "OK",
				expectedValue:    "value6",
				expectedExpiry:   time.Time{},
				expectedErr:      nil,
			},
			{
				name:             "7. Return error when setting non-existent key with XX flag",
				command:          []string{"SET", "SetKey7", "value7", "XX"},
				presetValues:     nil,
				expectedResponse: nil,
				expectedValue:    nil,
				expectedExpiry:   time.Time{},
				expectedErr:      errors.New("key SetKey7 does not exist"),
			},
			{
				name:             "8. Return error when NX flag is provided after XX flag",
				command:          []string{"SET", "SetKey8", "value8", "XX", "NX"},
				presetValues:     nil,
				expectedResponse: nil,
				expectedValue:    nil,
				expectedExpiry:   time.Time{},
				expectedErr:      errors.New("cannot specify NX when XX is already specified"),
			},
			{
				name:             "9. Return error when XX flag is provided after NX flag",
				command:          []string{"SET", "SetKey9", "value9", "NX", "XX"},
				presetValues:     nil,
				expectedResponse: nil,
				expectedValue:    nil,
				expectedExpiry:   time.Time{},
				expectedErr:      errors.New("cannot specify XX when NX is already specified"),
			},
			{
				name:             "10. Set expiry time on the key to 100 seconds from now",
				command:          []string{"SET", "SetKey10", "value10", "EX", "100"},
				presetValues:     nil,
				expectedResponse: "OK",
				expectedValue:    "value10",
				expectedExpiry:   mockClock.Now().Add(100 * time.Second),
				expectedErr:      nil,
			},
			{
				name:             "11. Return error when EX flag is passed without seconds value",
				command:          []string{"SET", "SetKey11", "value11", "EX"},
				presetValues:     nil,
				expectedResponse: nil,
				expectedValue:    "",
				expectedExpiry:   time.Time{},
				expectedErr:      errors.New("seconds value required after EX"),
			},
			{
				name:             "12. Return error when EX flag is passed with invalid (non-integer) value",
				command:          []string{"SET", "SetKey12", "value12", "EX", "seconds"},
				presetValues:     nil,
				expectedResponse: nil,
				expectedValue:    "",
				expectedExpiry:   time.Time{},
				expectedErr:      errors.New("seconds value should be an integer"),
			},
			{
				name:             "13. Return error when trying to set expiry seconds when expiry is already set",
				command:          []string{"SET", "SetKey13", "value13", "PX", "100000", "EX", "100"},
				presetValues:     nil,
				expectedResponse: nil,
				expectedValue:    nil,
				expectedExpiry:   time.Time{},
				expectedErr:      errors.New("cannot specify EX when expiry time is already set"),
			},
			{
				name:             "14. Set expiry time on the key in unix milliseconds",
				command:          []string{"SET", "SetKey14", "value14", "PX", "4096"},
				presetValues:     nil,
				expectedResponse: "OK",
				expectedValue:    "value14",
				expectedExpiry:   mockClock.Now().Add(4096 * time.Millisecond),
				expectedErr:      nil,
			},
			{
				name:             "15. Return error when PX flag is passed without milliseconds value",
				command:          []string{"SET", "SetKey15", "value15", "PX"},
				presetValues:     nil,
				expectedResponse: nil,
				expectedValue:    "",
				expectedExpiry:   time.Time{},
				expectedErr:      errors.New("milliseconds value required after PX"),
			},
			{
				name:             "16. Return error when PX flag is passed with invalid (non-integer) value",
				command:          []string{"SET", "SetKey16", "value16", "PX", "milliseconds"},
				presetValues:     nil,
				expectedResponse: nil,
				expectedValue:    "",
				expectedExpiry:   time.Time{},
				expectedErr:      errors.New("milliseconds value should be an integer"),
			},
			{
				name:             "17. Return error when trying to set expiry milliseconds when expiry is already provided",
				command:          []string{"SET", "SetKey17", "value17", "EX", "10", "PX", "1000000"},
				presetValues:     nil,
				expectedResponse: nil,
				expectedValue:    nil,
				expectedExpiry:   time.Time{},
				expectedErr:      errors.New("cannot specify PX when expiry time is already set"),
			},
			{
				name: "18. Set exact expiry time in seconds from unix epoch",
				command: []string{
					"SET", "SetKey18", "value18",
					"EXAT", fmt.Sprintf("%d", mockClock.Now().Add(200*time.Second).Unix()),
				},
				presetValues:     nil,
				expectedResponse: "OK",
				expectedValue:    "value18",
				expectedExpiry:   mockClock.Now().Add(200 * time.Second),
				expectedErr:      nil,
			},
			{
				name: "19. Return error when trying to set exact seconds expiry time when expiry time is already provided",
				command: []string{
					"SET", "SetKey19", "value19",
					"EX", "10",
					"EXAT", fmt.Sprintf("%d", mockClock.Now().Add(200*time.Second).Unix()),
				},
				presetValues:     nil,
				expectedResponse: nil,
				expectedValue:    "",
				expectedExpiry:   time.Time{},
				expectedErr:      errors.New("cannot specify EXAT when expiry time is already set"),
			},
			{
				name:             "20. Return error when no seconds value is provided after EXAT flag",
				command:          []string{"SET", "SetKey20", "value20", "EXAT"},
				presetValues:     nil,
				expectedResponse: nil,
				expectedValue:    "",
				expectedExpiry:   time.Time{},
				expectedErr:      errors.New("seconds value required after EXAT"),
			},
			{
				name:             "21. Return error when invalid (non-integer) value is passed after EXAT flag",
				command:          []string{"SET", "SekKey21", "value21", "EXAT", "seconds"},
				presetValues:     nil,
				expectedResponse: nil,
				expectedValue:    "",
				expectedExpiry:   time.Time{},
				expectedErr:      errors.New("seconds value should be an integer"),
			},
			{
				name: "22. Set exact expiry time in milliseconds from unix epoch",
				command: []string{
					"SET", "SetKey22", "value22",
					"PXAT", fmt.Sprintf("%d", mockClock.Now().Add(4096*time.Millisecond).UnixMilli()),
				},
				presetValues:     nil,
				expectedResponse: "OK",
				expectedValue:    "value22",
				expectedExpiry:   mockClock.Now().Add(4096 * time.Millisecond),
				expectedErr:      nil,
			},
			{
				name: "23. Return error when trying to set exact milliseconds expiry time when expiry time is already provided",
				command: []string{
					"SET", "SetKey23", "value23",
					"PX", "1000",
					"PXAT", fmt.Sprintf("%d", mockClock.Now().Add(4096*time.Millisecond).UnixMilli()),
				},
				presetValues:     nil,
				expectedResponse: nil,
				expectedValue:    "",
				expectedExpiry:   time.Time{},
				expectedErr:      errors.New("cannot specify PXAT when expiry time is already set"),
			},
			{
				name:             "24. Return error when no milliseconds value is provided after PXAT flag",
				command:          []string{"SET", "SetKey24", "value24", "PXAT"},
				presetValues:     nil,
				expectedResponse: nil,
				expectedValue:    "",
				expectedExpiry:   time.Time{},
				expectedErr:      errors.New("milliseconds value required after PXAT"),
			},
			{
				name:             "25. Return error when invalid (non-integer) value is passed after EXAT flag",
				command:          []string{"SET", "SetKey25", "value25", "PXAT", "unix-milliseconds"},
				presetValues:     nil,
				expectedResponse: nil,
				expectedValue:    "",
				expectedExpiry:   time.Time{},
				expectedErr:      errors.New("milliseconds value should be an integer"),
			},
			{
				name:    "26. Get the previous value when GET flag is passed",
				command: []string{"SET", "SetKey26", "value26", "GET", "EX", "1000"},
				presetValues: map[string]KeyData{
					"SetKey26": {
						Value:    "previous-value",
						ExpireAt: time.Time{},
					},
				},
				expectedResponse: "previous-value",
				expectedValue:    "value26",
				expectedExpiry:   mockClock.Now().Add(1000 * time.Second),
				expectedErr:      nil,
			},
			{
				name:             "27. Return nil when GET value is passed and no previous value exists",
				command:          []string{"SET", "SetKey27", "value27", "GET", "EX", "1000"},
				presetValues:     nil,
				expectedResponse: nil,
				expectedValue:    "value27",
				expectedExpiry:   mockClock.Now().Add(1000 * time.Second),
				expectedErr:      nil,
			},
			{
				name:             "28. Throw error when unknown optional flag is passed to SET command.",
				command:          []string{"SET", "SetKey28", "value28", "UNKNOWN-OPTION"},
				presetValues:     nil,
				expectedResponse: nil,
				expectedValue:    nil,
				expectedExpiry:   time.Time{},
				expectedErr:      errors.New("unknown option UNKNOWN-OPTION for set command"),
			},
			{
				name:             "29. Command too short",
				command:          []string{"SET"},
				expectedResponse: nil,
				expectedValue:    nil,
				expectedErr:      errors.New(constants.WrongArgsResponse),
			},
			{
				name:             "30. Command too long",
				command:          []string{"SET", "SetKey30", "value1", "value2", "value3", "value4", "value5", "value6"},
				expectedResponse: nil,
				expectedValue:    nil,
				expectedErr:      errors.New(constants.WrongArgsResponse),
			},
		}

		for _, test := range tests {
			t.Run(test.name, func(t *testing.T) {
				if test.presetValues != nil {
					for k, v := range test.presetValues {
						cmd := []resp.Value{
							resp.StringValue("SET"),
							resp.StringValue(k),
							resp.StringValue(v.Value.(string))}
						err := client.WriteArray(cmd)
						if err != nil {
							t.Error(err)
						}
						rd, _, err := client.ReadValue()
						if err != nil {
							t.Error(err)
						}
						if !strings.EqualFold(rd.String(), "ok") {
							t.Errorf("expected preset response to be \"OK\", got %s", rd.String())
						}
					}
				}

				command := make([]resp.Value, len(test.command))
				for j, c := range test.command {
					command[j] = resp.StringValue(c)
				}

				if err = client.WriteArray(command); err != nil {
					t.Error(err)
				}

				res, _, err := client.ReadValue()

				if test.expectedErr != nil {
					if !strings.Contains(res.Error().Error(), test.expectedErr.Error()) {
						t.Errorf("expected error \"%s\", got \"%s\"", test.expectedErr.Error(), err.Error())
					}
					return
				}
				if err != nil {
					t.Error(err)
				}

				switch test.expectedResponse.(type) {
				case string:
					if test.expectedResponse != res.String() {
						t.Errorf("expected response \"%s\", got \"%s\"", test.expectedResponse, res.String())
					}
				case nil:
					if !res.IsNull() {
						t.Errorf("expcted nil response, got %+v", res)
					}
				default:
					t.Error("test expected result should be nil or string")
				}

				key := test.command[1]

				// Compare expected value to response value
				if err = client.WriteArray([]resp.Value{resp.StringValue("GET"), resp.StringValue(key)}); err != nil {
					t.Error(err)
				}
				res, _, err = client.ReadValue()
				if err != nil {
					t.Error(err)
				}
				if res.String() != test.expectedValue.(string) {
					t.Errorf("expected value %s, got %s", test.expectedValue.(string), res.String())
				}

				// Compare expected expiry to response expiry
				if !test.expectedExpiry.Equal(time.Time{}) {
					if err = client.WriteArray([]resp.Value{resp.StringValue("EXPIRETIME"), resp.StringValue(key)}); err != nil {
						t.Error(err)
					}
					res, _, err = client.ReadValue()
					if err != nil {
						t.Error(err)
					}
					if res.Integer() != int(test.expectedExpiry.Unix()) {
						t.Errorf("expected expiry time %d, got %d", test.expectedExpiry.Unix(), res.Integer())
					}
				}
			})
		}
	})

	t.Run("Test_HandleMSET", func(t *testing.T) {
		t.Parallel()
		conn, err := internal.GetConnection("localhost", port)
		if err != nil {
			t.Error(err)
			return
		}
		defer func() {
			_ = conn.Close()
		}()
		client := resp.NewConn(conn)

		tests := []struct {
			name             string
			command          []string
			expectedResponse string
			expectedValues   map[string]interface{}
			expectedErr      error
		}{
			{
				name:             "1. Set multiple key value pairs",
				command:          []string{"MSET", "MsetKey1", "value1", "MsetKey2", "10", "MsetKey3", "3.142"},
				expectedResponse: "OK",
				expectedValues:   map[string]interface{}{"MsetKey1": "value1", "MsetKey2": 10, "MsetKey3": 3.142},
				expectedErr:      nil,
			},
			{
				name:             "2. Return error when keys and values are not even",
				command:          []string{"MSET", "MsetKey1", "value1", "MsetKey2", "10", "MsetKey3"},
				expectedResponse: "",
				expectedValues:   make(map[string]interface{}),
				expectedErr:      errors.New("each key must be paired with a value"),
			},
		}

		for _, test := range tests {
			t.Run(test.name, func(t *testing.T) {
				command := make([]resp.Value, len(test.command))
				for j, c := range test.command {
					command[j] = resp.StringValue(c)
				}

				if err = client.WriteArray(command); err != nil {
					t.Error(err)
				}

				res, _, err := client.ReadValue()
				if err != nil {
					t.Error(err)
				}

				if test.expectedErr != nil {
					if !strings.Contains(res.Error().Error(), test.expectedErr.Error()) {
						t.Errorf("expected error %s, got %s", test.expectedErr.Error(), err.Error())
					}
					return
				}

				if res.String() != test.expectedResponse {
					t.Errorf("expected response %s, got %s", test.expectedResponse, res.String())
				}

				for key, expectedValue := range test.expectedValues {
					// Get value from server
					if err = client.WriteArray([]resp.Value{resp.StringValue("GET"), resp.StringValue(key)}); err != nil {
						t.Error(err)
					}
					res, _, err = client.ReadValue()
					switch expectedValue.(type) {
					default:
						t.Error("unexpected type for expectedValue")
					case int:
						ev, _ := expectedValue.(int)
						if res.Integer() != ev {
							t.Errorf("expected value %d for key %s, got %d", ev, key, res.Integer())
						}
					case float64:
						ev, _ := expectedValue.(float64)
						if res.Float() != ev {
							t.Errorf("expected value %f for key %s, got %f", ev, key, res.Float())
						}
					case string:
						ev, _ := expectedValue.(string)
						if res.String() != ev {
							t.Errorf("expected value %s for key %s, got %s", ev, key, res.String())
						}
					}
				}
			})
		}
	})

	t.Run("Test_HandleGET", func(t *testing.T) {
		t.Parallel()
		conn, err := internal.GetConnection("localhost", port)
		if err != nil {
			t.Error(err)
			return
		}
		defer func() {
			_ = conn.Close()
		}()
		client := resp.NewConn(conn)

		tests := []struct {
			name  string
			key   string
			value string
		}{
			{
				name:  "1. String",
				key:   "GetKey1",
				value: "value1",
			},
			{
				name:  "2. Integer",
				key:   "GetKey2",
				value: "10",
			},
			{
				name:  "3. Float",
				key:   "GetKey3",
				value: "3.142",
			},
		}
		// Test successful Get command
		for _, test := range tests {
			t.Run(test.name, func(t *testing.T) {
				func(key, value string) {
					// Preset the values
					err = client.WriteArray([]resp.Value{resp.StringValue("SET"), resp.StringValue(key), resp.StringValue(value)})
					if err != nil {
						t.Error(err)
					}

					res, _, err := client.ReadValue()
					if err != nil {
						t.Error(err)
					}

					if !strings.EqualFold(res.String(), "ok") {
						t.Errorf("expected preset response to be \"OK\", got %s", res.String())
					}

					if err = client.WriteArray([]resp.Value{resp.StringValue("GET"), resp.StringValue(key)}); err != nil {
						t.Error(err)
					}

					res, _, err = client.ReadValue()
					if err != nil {
						t.Error(err)
					}

					if res.String() != test.value {
						t.Errorf("expected value %s, got %s", test.value, res.String())
					}
				}(test.key, test.value)
			})
		}

		// Test get non-existent key
		if err = client.WriteArray([]resp.Value{resp.StringValue("GET"), resp.StringValue("test4")}); err != nil {
			t.Error(err)
		}
		res, _, err := client.ReadValue()
		if err != nil {
			t.Error(err)
		}
		if !res.IsNull() {
			t.Errorf("expected nil, got: %+v", res)
		}

		errorTests := []struct {
			name     string
			command  []string
			expected string
		}{
			{
				name:     "1. Return error when no GET key is passed",
				command:  []string{"GET"},
				expected: constants.WrongArgsResponse,
			},
			{
				name:     "2. Return error when too many GET keys are passed",
				command:  []string{"GET", "GetKey1", "test"},
				expected: constants.WrongArgsResponse,
			},
		}
		for _, test := range errorTests {
			t.Run(test.name, func(t *testing.T) {
				command := make([]resp.Value, len(test.command))
				for i, c := range test.command {
					command[i] = resp.StringValue(c)
				}

				if err = client.WriteArray(command); err != nil {
					t.Error(err)
				}

				res, _, err = client.ReadValue()
				if err != nil {
					t.Error(err)
				}

				if !strings.Contains(res.Error().Error(), test.expected) {
					t.Errorf("expected error '%s', got: %s", test.expected, err.Error())
				}
			})
		}
	})

	t.Run("Test_HandleMGET", func(t *testing.T) {
		t.Parallel()
		conn, err := internal.GetConnection("localhost", port)
		if err != nil {
			t.Error(err)
			return
		}
		defer func() {
			_ = conn.Close()
		}()
		client := resp.NewConn(conn)

		tests := []struct {
			name          string
			presetKeys    []string
			presetValues  []string
			command       []string
			expected      []interface{}
			expectedError error
		}{
			{
				name:          "1. MGET multiple existing values",
				presetKeys:    []string{"MgetKey1", "MgetKey2", "MgetKey3", "MgetKey4"},
				presetValues:  []string{"value1", "value2", "value3", "value4"},
				command:       []string{"MGET", "MgetKey1", "MgetKey4", "MgetKey2", "MgetKey3", "MgetKey1"},
				expected:      []interface{}{"value1", "value4", "value2", "value3", "value1"},
				expectedError: nil,
			},
			{
				name:          "2. MGET multiple values with nil values spliced in",
				presetKeys:    []string{"MgetKey5", "MgetKey6", "MgetKey7"},
				presetValues:  []string{"value5", "value6", "value7"},
				command:       []string{"MGET", "MgetKey5", "MgetKey6", "non-existent", "non-existent", "MgetKey7", "non-existent"},
				expected:      []interface{}{"value5", "value6", nil, nil, "value7", nil},
				expectedError: nil,
			},
			{
				name:          "3. Return error when MGET is invoked with no keys",
				presetKeys:    []string{"MgetKey5"},
				presetValues:  []string{"value5"},
				command:       []string{"MGET"},
				expected:      nil,
				expectedError: errors.New(constants.WrongArgsResponse),
			},
		}

		for _, test := range tests {
			t.Run(test.name, func(t *testing.T) {
				// Set up the values
				for i, key := range test.presetKeys {
					if err = client.WriteArray([]resp.Value{
						resp.StringValue("SET"),
						resp.StringValue(key),
						resp.StringValue(test.presetValues[i]),
					}); err != nil {
						t.Error(err)
					}
					res, _, err := client.ReadValue()
					if err != nil {
						t.Error(err)
					}
					if !strings.EqualFold(res.String(), "ok") {
						t.Errorf("expected preset response to be \"OK\", got \"%s\"", res.String())
					}
				}

				// Test the command and its results
				command := make([]resp.Value, len(test.command))
				for i, c := range test.command {
					command[i] = resp.StringValue(c)
				}

				if err = client.WriteArray(command); err != nil {
					t.Error(err)
				}

				res, _, err := client.ReadValue()
				if err != nil {
					t.Error(err)
				}

				if test.expectedError != nil {
					// If we expect and error, branch out and check error
					if !strings.Contains(res.Error().Error(), test.expectedError.Error()) {
						t.Errorf("expected error %+v, got: %+v", test.expectedError, err)
					}
					return
				}

				if res.Type().String() != "Array" {
					t.Errorf("expected type Array, got: %s", res.Type().String())
				}
				for i, value := range res.Array() {
					if test.expected[i] == nil {
						if !value.IsNull() {
							t.Errorf("expected nil value, got %+v", value)
						}
						continue
					}
					if value.String() != test.expected[i] {
						t.Errorf("expected value %s, got: %s", test.expected[i], value.String())
					}
				}
			})
		}
	})

	t.Run("Test_HandleDEL", func(t *testing.T) {
		t.Parallel()
		conn, err := internal.GetConnection("localhost", port)
		if err != nil {
			t.Error(err)
			return
		}
		defer func() {
			_ = conn.Close()
		}()
		client := resp.NewConn(conn)

		tests := []struct {
			name             string
			command          []string
			presetValues     map[string]string
			expectedResponse int
			expectToExist    map[string]bool
			expectedErr      error
		}{
			{
				name:    "1. Delete multiple keys",
				command: []string{"DEL", "DelKey1", "DelKey2", "DelKey3", "DelKey4", "DelKey5"},
				presetValues: map[string]string{
					"DelKey1": "value1",
					"DelKey2": "value2",
					"DelKey3": "value3",
					"DelKey4": "value4",
				},
				expectedResponse: 4,
				expectToExist: map[string]bool{
					"DelKey1": false,
					"DelKey2": false,
					"DelKey3": false,
					"DelKey4": false,
					"DelKey5": false,
				},
				expectedErr: nil,
			},
			{
				name:             "2. Return error when DEL is called with no keys",
				command:          []string{"DEL"},
				presetValues:     nil,
				expectedResponse: 0,
				expectToExist:    nil,
				expectedErr:      errors.New(constants.WrongArgsResponse),
			},
		}

		for _, test := range tests {
			t.Run(test.name, func(t *testing.T) {
				if test.presetValues != nil {
					for k, v := range test.presetValues {
						if err = client.WriteArray([]resp.Value{
							resp.StringValue("SET"),
							resp.StringValue(k),
							resp.StringValue(v),
						}); err != nil {
							t.Error(err)
						}
						res, _, err := client.ReadValue()
						if err != nil {
							t.Error(err)
						}
						if !strings.EqualFold(res.String(), "ok") {
							t.Errorf("expected preset response to be \"OK\", got %s", res.String())
						}
					}
				}

				command := make([]resp.Value, len(test.command))
				for i, c := range test.command {
					command[i] = resp.StringValue(c)
				}

				if err = client.WriteArray(command); err != nil {
					t.Error(err)
				}

				res, _, err := client.ReadValue()
				if err != nil {
					t.Error(err)
				}

				if test.expectedErr != nil {
					if !strings.Contains(res.Error().Error(), test.expectedErr.Error()) {
						t.Errorf("expected error \"%s\", got \"%s\"", test.expectedErr.Error(), res.Error().Error())
					}
					return
				}

				if res.Integer() != test.expectedResponse {
					t.Errorf("expected response %d, got %d", test.expectedResponse, res.Integer())
				}

				for key, expected := range test.expectToExist {
					if err = client.WriteArray([]resp.Value{resp.StringValue("GET"), resp.StringValue(key)}); err != nil {
						t.Error(err)
					}
					res, _, err = client.ReadValue()
					if err != nil {
						t.Error(err)
					}
					exists := !res.IsNull()
					if exists != expected {
						t.Errorf("expected existence of key %s to be %v, got %v", key, expected, exists)
					}
				}
			})
		}
	})

	t.Run("Test_HandlePERSIST", func(t *testing.T) {
		t.Parallel()
		conn, err := internal.GetConnection("localhost", port)
		if err != nil {
			t.Error(err)
			return
		}
		defer func() {
			_ = conn.Close()
		}()
		client := resp.NewConn(conn)

		tests := []struct {
			name             string
			command          []string
			presetValues     map[string]KeyData
			expectedResponse int
			expectedValues   map[string]KeyData
			expectedError    error
		}{
			{
				name:    "1. Successfully persist a volatile key",
				command: []string{"PERSIST", "PersistKey1"},
				presetValues: map[string]KeyData{
					"PersistKey1": {Value: "value1", ExpireAt: mockClock.Now().Add(1000 * time.Second)},
				},
				expectedResponse: 1,
				expectedValues: map[string]KeyData{
					"PersistKey1": {Value: "value1", ExpireAt: time.Time{}},
				},
				expectedError: nil,
			},
			{
				name:             "2. Return 0 when trying to persist a non-existent key",
				command:          []string{"PERSIST", "PersistKey2"},
				presetValues:     nil,
				expectedResponse: 0,
				expectedValues:   nil,
				expectedError:    nil,
			},
			{
				name:    "3. Return 0 when trying to persist a non-volatile key",
				command: []string{"PERSIST", "PersistKey3"},
				presetValues: map[string]KeyData{
					"PersistKey3": {Value: "value3", ExpireAt: time.Time{}},
				},
				expectedResponse: 0,
				expectedValues: map[string]KeyData{
					"PersistKey3": {Value: "value3", ExpireAt: time.Time{}},
				},
				expectedError: nil,
			},
			{
				name:             "4. Command too short",
				command:          []string{"PERSIST"},
				presetValues:     nil,
				expectedResponse: 0,
				expectedValues:   nil,
				expectedError:    errors.New(constants.WrongArgsResponse),
			},
			{
				name:             "5. Command too long",
				command:          []string{"PERSIST", "PersistKey5", "key6"},
				presetValues:     nil,
				expectedResponse: 0,
				expectedValues:   nil,
				expectedError:    errors.New(constants.WrongArgsResponse),
			},
		}

		for _, test := range tests {
			t.Run(test.name, func(t *testing.T) {
				if test.presetValues != nil {
					for k, v := range test.presetValues {
						command := []resp.Value{resp.StringValue("SET"), resp.StringValue(k), resp.StringValue(v.Value.(string))}
						if !v.ExpireAt.Equal(time.Time{}) {
							command = append(command, []resp.Value{
								resp.StringValue("PX"),
								resp.StringValue(fmt.Sprintf("%d", v.ExpireAt.Sub(mockClock.Now()).Milliseconds())),
							}...)
						}
						if err = client.WriteArray(command); err != nil {
							t.Error(err)
						}
						res, _, err := client.ReadValue()
						if err != nil {
							t.Error(err)
						}
						if !strings.EqualFold(res.String(), "ok") {
							t.Errorf("expected preset response to be OK, got %s", res.String())
						}
					}
				}

				command := make([]resp.Value, len(test.command))
				for i, c := range test.command {
					command[i] = resp.StringValue(c)
				}

				if err = client.WriteArray(command); err != nil {
					t.Error(err)
				}

				res, _, err := client.ReadValue()
				if err != nil {
					t.Error(err)
				}

				if test.expectedError != nil {
					if !strings.Contains(res.Error().Error(), test.expectedError.Error()) {
						t.Errorf("expected error \"%s\", got \"%s\"", test.expectedError.Error(), err.Error())
					}
					return
				}

				if res.Integer() != test.expectedResponse {
					t.Errorf("expected response %d, got %d", test.expectedResponse, res.Integer())
				}

				if test.expectedValues == nil {
					return
				}

				for key, expected := range test.expectedValues {
					// Compare the value of the key with what's expected
					if err = client.WriteArray([]resp.Value{resp.StringValue("GET"), resp.StringValue(key)}); err != nil {
						t.Error(err)
					}
					res, _, err = client.ReadValue()
					if err != nil {
						t.Error(err)
					}
					if res.String() != expected.Value.(string) {
						t.Errorf("expected value %s, got %s", expected.Value.(string), res.String())
					}
					// Compare the expiry of the key with what's expected
					if err = client.WriteArray([]resp.Value{resp.StringValue("PTTL"), resp.StringValue(key)}); err != nil {
						t.Error(err)
					}
					res, _, err = client.ReadValue()
					if err != nil {
						t.Error(err)
					}
					if expected.ExpireAt.Equal(time.Time{}) {
						if res.Integer() != -1 {
							t.Error("expected key to be persisted, it was not.")
						}
						continue
					}
					if res.Integer() != int(expected.ExpireAt.UnixMilli()) {
						t.Errorf("expected expiry %d, got %d", expected.ExpireAt.UnixMilli(), res.Integer())
					}
				}
			})
		}
	})

	t.Run("Test_HandleEXPIRETIME", func(t *testing.T) {
		t.Parallel()
		conn, err := internal.GetConnection("localhost", port)
		if err != nil {
			t.Error(err)
			return
		}
		defer func() {
			_ = conn.Close()
		}()
		client := resp.NewConn(conn)

		tests := []struct {
			name             string
			command          []string
			presetValues     map[string]KeyData
			expectedResponse int
			expectedError    error
		}{
			{
				name:    "1. Return expire time in seconds",
				command: []string{"EXPIRETIME", "ExpireTimeKey1"},
				presetValues: map[string]KeyData{
					"ExpireTimeKey1": {Value: "value1", ExpireAt: mockClock.Now().Add(100 * time.Second)},
				},
				expectedResponse: int(mockClock.Now().Add(100 * time.Second).Unix()),
				expectedError:    nil,
			},
			{
				name:    "2. Return expire time in milliseconds",
				command: []string{"PEXPIRETIME", "ExpireTimeKey2"},
				presetValues: map[string]KeyData{
					"ExpireTimeKey2": {Value: "value2", ExpireAt: mockClock.Now().Add(4096 * time.Millisecond)},
				},
				expectedResponse: int(mockClock.Now().Add(4096 * time.Millisecond).UnixMilli()),
				expectedError:    nil,
			},
			{
				name:    "3. If the key is non-volatile, return -1",
				command: []string{"PEXPIRETIME", "ExpireTimeKey3"},
				presetValues: map[string]KeyData{
					"ExpireTimeKey3": {Value: "value3", ExpireAt: time.Time{}},
				},
				expectedResponse: -1,
				expectedError:    nil,
			},
			{
				name:             "4. If the key is non-existent return -2",
				command:          []string{"PEXPIRETIME", "ExpireTimeKey4"},
				presetValues:     nil,
				expectedResponse: -2,
				expectedError:    nil,
			},
			{
				name:             "5. Command too short",
				command:          []string{"PEXPIRETIME"},
				presetValues:     nil,
				expectedResponse: 0,
				expectedError:    errors.New(constants.WrongArgsResponse),
			},
			{
				name:             "6. Command too long",
				command:          []string{"PEXPIRETIME", "ExpireTimeKey5", "ExpireTimeKey6"},
				presetValues:     nil,
				expectedResponse: 0,
				expectedError:    errors.New(constants.WrongArgsResponse),
			},
		}

		for _, test := range tests {
			t.Run(test.name, func(t *testing.T) {
				if test.presetValues != nil {
					for k, v := range test.presetValues {
						command := []resp.Value{resp.StringValue("SET"), resp.StringValue(k), resp.StringValue(v.Value.(string))}
						if !v.ExpireAt.Equal(time.Time{}) {
							command = append(command, []resp.Value{
								resp.StringValue("PX"),
								resp.StringValue(fmt.Sprintf("%d", v.ExpireAt.Sub(mockClock.Now()).Milliseconds())),
							}...)
						}
						if err = client.WriteArray(command); err != nil {
							t.Error(err)
						}
						res, _, err := client.ReadValue()
						if err != nil {
							t.Error(err)
						}
						if !strings.EqualFold(res.String(), "ok") {
							t.Errorf("expected preset response to be OK, got %s", res.String())
						}
					}
				}

				command := make([]resp.Value, len(test.command))
				for i, c := range test.command {
					command[i] = resp.StringValue(c)
				}

				if err = client.WriteArray(command); err != nil {
					t.Error(err)
				}

				res, _, err := client.ReadValue()
				if err != nil {
					t.Error(err)
				}

				if test.expectedError != nil {
					if !strings.Contains(res.Error().Error(), test.expectedError.Error()) {
						t.Errorf("expected error \"%s\", got \"%s\"", test.expectedError.Error(), err.Error())
					}
					return
				}

				if res.Integer() != test.expectedResponse {
					t.Errorf("expected response %d, got %d", test.expectedResponse, res.Integer())
				}
			})
		}
	})

	t.Run("Test_HandleTTL", func(t *testing.T) {
		t.Parallel()
		conn, err := internal.GetConnection("localhost", port)
		if err != nil {
			t.Error(err)
			return
		}
		defer func() {
			_ = conn.Close()
		}()
		client := resp.NewConn(conn)

		tests := []struct {
			name             string
			command          []string
			presetValues     map[string]KeyData
			expectedResponse int
			expectedError    error
		}{
			{
				name:    "1. Return TTL time in seconds",
				command: []string{"TTL", "TTLKey1"},
				presetValues: map[string]KeyData{
					"TTLKey1": {Value: "value1", ExpireAt: mockClock.Now().Add(100 * time.Second)},
				},
				expectedResponse: 100,
				expectedError:    nil,
			},
			{
				name:    "2. Return TTL time in milliseconds",
				command: []string{"PTTL", "TTLKey2"},
				presetValues: map[string]KeyData{
					"TTLKey2": {Value: "value2", ExpireAt: mockClock.Now().Add(4096 * time.Millisecond)},
				},
				expectedResponse: 4096,
				expectedError:    nil,
			},
			{
				name:    "3. If the key is non-volatile, return -1",
				command: []string{"TTL", "TTLKey3"},
				presetValues: map[string]KeyData{
					"TTLKey3": {Value: "value3", ExpireAt: time.Time{}},
				},
				expectedResponse: -1,
				expectedError:    nil,
			},
			{
				name:             "4. If the key is non-existent return -2",
				command:          []string{"TTL", "TTLKey4"},
				presetValues:     nil,
				expectedResponse: -2,
				expectedError:    nil,
			},
			{
				name:             "5. Command too short",
				command:          []string{"TTL"},
				presetValues:     nil,
				expectedResponse: 0,
				expectedError:    errors.New(constants.WrongArgsResponse),
			},
			{
				name:             "6. Command too long",
				command:          []string{"TTL", "TTLKey5", "TTLKey6"},
				presetValues:     nil,
				expectedResponse: 0,
				expectedError:    errors.New(constants.WrongArgsResponse),
			},
		}

		for _, test := range tests {
			t.Run(test.name, func(t *testing.T) {
				if test.presetValues != nil {
					for k, v := range test.presetValues {
						command := []resp.Value{resp.StringValue("SET"), resp.StringValue(k), resp.StringValue(v.Value.(string))}
						if !v.ExpireAt.Equal(time.Time{}) {
							command = append(command, []resp.Value{
								resp.StringValue("PX"),
								resp.StringValue(fmt.Sprintf("%d", v.ExpireAt.Sub(mockClock.Now()).Milliseconds())),
							}...)
						}
						if err = client.WriteArray(command); err != nil {
							t.Error(err)
						}
						res, _, err := client.ReadValue()
						if err != nil {
							t.Error(err)
						}
						if !strings.EqualFold(res.String(), "ok") {
							t.Errorf("expected preset response to be OK, got %s", res.String())
						}
					}
				}

				command := make([]resp.Value, len(test.command))
				for i, c := range test.command {
					command[i] = resp.StringValue(c)
				}

				if err = client.WriteArray(command); err != nil {
					t.Error(err)
				}

				res, _, err := client.ReadValue()
				if err != nil {
					t.Error(err)
				}

				if test.expectedError != nil {
					if !strings.Contains(res.Error().Error(), test.expectedError.Error()) {
						t.Errorf("expected error \"%s\", got \"%s\"", test.expectedError.Error(), err.Error())
					}
					return
				}

				if res.Integer() != test.expectedResponse {
					t.Errorf("expected response %d, got %d", test.expectedResponse, res.Integer())
				}
			})
		}
	})

	t.Run("Test_HandleEXPIRE", func(t *testing.T) {
		t.Parallel()
		conn, err := internal.GetConnection("localhost", port)
		if err != nil {
			t.Error(err)
			return
		}
		defer func() {
			_ = conn.Close()
		}()
		client := resp.NewConn(conn)

		tests := []struct {
			name             string
			command          []string
			presetValues     map[string]KeyData
			expectedResponse int
			expectedValues   map[string]KeyData
			expectedError    error
		}{
			{
				name:    "1. Set new expire by seconds",
				command: []string{"EXPIRE", "ExpireKey1", "100"},
				presetValues: map[string]KeyData{
					"ExpireKey1": {Value: "value1", ExpireAt: time.Time{}},
				},
				expectedResponse: 1,
				expectedValues: map[string]KeyData{
					"ExpireKey1": {Value: "value1", ExpireAt: mockClock.Now().Add(100 * time.Second)},
				},
				expectedError: nil,
			},
			{
				name:    "2. Set new expire by milliseconds",
				command: []string{"PEXPIRE", "ExpireKey2", "1000"},
				presetValues: map[string]KeyData{
					"ExpireKey2": {Value: "value2", ExpireAt: time.Time{}},
				},
				expectedResponse: 1,
				expectedValues: map[string]KeyData{
					"ExpireKey2": {Value: "value2", ExpireAt: mockClock.Now().Add(1000 * time.Millisecond)},
				},
				expectedError: nil,
			},
			{
				name:    "3. Set new expire only when key does not have an expiry time with NX flag",
				command: []string{"EXPIRE", "ExpireKey3", "1000", "NX"},
				presetValues: map[string]KeyData{
					"ExpireKey3": {Value: "value3", ExpireAt: time.Time{}},
				},
				expectedResponse: 1,
				expectedValues: map[string]KeyData{
					"ExpireKey3": {Value: "value3", ExpireAt: mockClock.Now().Add(1000 * time.Second)},
				},
				expectedError: nil,
			},
			{
				name:    "4. Return 0, when NX flag is provided and key already has an expiry time",
				command: []string{"EXPIRE", "ExpireKey4", "1000", "NX"},
				presetValues: map[string]KeyData{
					"ExpireKey4": {Value: "value4", ExpireAt: mockClock.Now().Add(1000 * time.Second)},
				},
				expectedResponse: 0,
				expectedValues: map[string]KeyData{
					"ExpireKey4": {Value: "value4", ExpireAt: mockClock.Now().Add(1000 * time.Second)},
				},
				expectedError: nil,
			},
			{
				name:    "5. Set new expire time from now key only when the key already has an expiry time with XX flag",
				command: []string{"EXPIRE", "ExpireKey5", "1000", "XX"},
				presetValues: map[string]KeyData{
					"ExpireKey5": {Value: "value5", ExpireAt: mockClock.Now().Add(30 * time.Second)},
				},
				expectedResponse: 1,
				expectedValues: map[string]KeyData{
					"ExpireKey5": {Value: "value5", ExpireAt: mockClock.Now().Add(1000 * time.Second)},
				},
				expectedError: nil,
			},
			{
				name:    "6. Return 0 when key does not have an expiry and the XX flag is provided",
				command: []string{"EXPIRE", "ExpireKey6", "1000", "XX"},
				presetValues: map[string]KeyData{
					"ExpireKey6": {Value: "value6", ExpireAt: time.Time{}},
				},
				expectedResponse: 0,
				expectedValues: map[string]KeyData{
					"ExpireKey6": {Value: "value6", ExpireAt: time.Time{}},
				},
				expectedError: nil,
			},
			{
				name:    "7. Set expiry time when the provided time is after the current expiry time when GT flag is provided",
				command: []string{"EXPIRE", "ExpireKey7", "1000", "GT"},
				presetValues: map[string]KeyData{
					"ExpireKey7": {Value: "value7", ExpireAt: mockClock.Now().Add(30 * time.Second)},
				},
				expectedResponse: 1,
				expectedValues: map[string]KeyData{
					"ExpireKey7": {Value: "value7", ExpireAt: mockClock.Now().Add(1000 * time.Second)},
				},
				expectedError: nil,
			},
			{
				name:    "8. Return 0 when GT flag is passed and current expiry time is greater than provided time",
				command: []string{"EXPIRE", "ExpireKey8", "1000", "GT"},
				presetValues: map[string]KeyData{
					"ExpireKey8": {Value: "value8", ExpireAt: mockClock.Now().Add(3000 * time.Second)},
				},
				expectedResponse: 0,
				expectedValues: map[string]KeyData{
					"ExpireKey8": {Value: "value8", ExpireAt: mockClock.Now().Add(3000 * time.Second)},
				},
				expectedError: nil,
			},
			{
				name:    "9. Return 0 when GT flag is passed and key does not have an expiry time",
				command: []string{"EXPIRE", "ExpireKey9", "1000", "GT"},
				presetValues: map[string]KeyData{
					"ExpireKey9": {Value: "value9", ExpireAt: time.Time{}},
				},
				expectedResponse: 0,
				expectedValues: map[string]KeyData{
					"ExpireKey9": {Value: "value9", ExpireAt: time.Time{}},
				},
				expectedError: nil,
			},
			{
				name:    "10. Set expiry time when the provided time is before the current expiry time when LT flag is provided",
				command: []string{"EXPIRE", "ExpireKey10", "1000", "LT"},
				presetValues: map[string]KeyData{
					"ExpireKey10": {Value: "value10", ExpireAt: mockClock.Now().Add(3000 * time.Second)},
				},
				expectedResponse: 1,
				expectedValues: map[string]KeyData{
					"ExpireKey10": {Value: "value10", ExpireAt: mockClock.Now().Add(1000 * time.Second)},
				},
				expectedError: nil,
			},
			{
				name:    "11. Return 0 when LT flag is passed and current expiry time is less than provided time",
				command: []string{"EXPIRE", "ExpireKey11", "5000", "LT"},
				presetValues: map[string]KeyData{
					"ExpireKey11": {Value: "value11", ExpireAt: mockClock.Now().Add(3000 * time.Second)},
				},
				expectedResponse: 0,
				expectedValues: map[string]KeyData{
					"ExpireKey11": {Value: "value11", ExpireAt: mockClock.Now().Add(3000 * time.Second)},
				},
				expectedError: nil,
			},
			{
				name:    "12. Return 0 when LT flag is passed and key does not have an expiry time",
				command: []string{"EXPIRE", "ExpireKey12", "1000", "LT"},
				presetValues: map[string]KeyData{
					"ExpireKey12": {Value: "value12", ExpireAt: time.Time{}},
				},
				expectedResponse: 1,
				expectedValues: map[string]KeyData{
					"ExpireKey12": {Value: "value12", ExpireAt: mockClock.Now().Add(1000 * time.Second)},
				},
				expectedError: nil,
			},
			{
				name:    "13. Return error when unknown flag is passed",
				command: []string{"EXPIRE", "ExpireKey13", "1000", "UNKNOWN"},
				presetValues: map[string]KeyData{
					"ExpireKey13": {Value: "value13", ExpireAt: time.Time{}},
				},
				expectedResponse: 0,
				expectedValues:   nil,
				expectedError:    errors.New("unknown option UNKNOWN"),
			},
			{
				name:             "14. Return error when expire time is not a valid integer",
				command:          []string{"EXPIRE", "ExpireKey14", "expire"},
				presetValues:     nil,
				expectedResponse: 0,
				expectedValues:   nil,
				expectedError:    errors.New("expire time must be integer"),
			},
			{
				name:             "15. Command too short",
				command:          []string{"EXPIRE"},
				presetValues:     nil,
				expectedResponse: 0,
				expectedValues:   nil,
				expectedError:    errors.New(constants.WrongArgsResponse),
			},
			{
				name:             "16. Command too long",
				command:          []string{"EXPIRE", "ExpireKey16", "10", "NX", "GT"},
				presetValues:     nil,
				expectedResponse: 0,
				expectedValues:   nil,
				expectedError:    errors.New(constants.WrongArgsResponse),
			},
		}

		for _, test := range tests {
			t.Run(test.name, func(t *testing.T) {
				if test.presetValues != nil {
					for k, v := range test.presetValues {
						command := []resp.Value{resp.StringValue("SET"), resp.StringValue(k), resp.StringValue(v.Value.(string))}
						if !v.ExpireAt.Equal(time.Time{}) {
							command = append(command, []resp.Value{
								resp.StringValue("PX"),
								resp.StringValue(fmt.Sprintf("%d", v.ExpireAt.Sub(mockClock.Now()).Milliseconds())),
							}...)
						}
						if err = client.WriteArray(command); err != nil {
							t.Error(err)
						}
						res, _, err := client.ReadValue()
						if err != nil {
							t.Error(err)
						}
						if !strings.EqualFold(res.String(), "ok") {
							t.Errorf("expected preset response to be OK, got %s", res.String())
						}
					}
				}

				command := make([]resp.Value, len(test.command))
				for i, c := range test.command {
					command[i] = resp.StringValue(c)
				}

				if err = client.WriteArray(command); err != nil {
					t.Error(err)
				}

				res, _, err := client.ReadValue()
				if err != nil {
					t.Error(err)
				}

				if test.expectedError != nil {
					if !strings.Contains(res.Error().Error(), test.expectedError.Error()) {
						t.Errorf("expected error \"%s\", got \"%s\"", test.expectedError.Error(), err.Error())
					}
					return
				}

				if res.Integer() != test.expectedResponse {
					t.Errorf("expected response %d, got %d", test.expectedResponse, res.Integer())
				}

				if test.expectedValues == nil {
					return
				}

				for key, expected := range test.expectedValues {
					// Compare the value of the key with what's expected
					if err = client.WriteArray([]resp.Value{resp.StringValue("GET"), resp.StringValue(key)}); err != nil {
						t.Error(err)
					}
					res, _, err = client.ReadValue()
					if err != nil {
						t.Error(err)
					}
					if res.String() != expected.Value.(string) {
						t.Errorf("expected value %s, got %s", expected.Value.(string), res.String())
					}
					// Compare the expiry of the key with what's expected
					if err = client.WriteArray([]resp.Value{resp.StringValue("PTTL"), resp.StringValue(key)}); err != nil {
						t.Error(err)
					}
					res, _, err = client.ReadValue()
					if err != nil {
						t.Error(err)
					}
					if expected.ExpireAt.Equal(time.Time{}) {
						if res.Integer() != -1 {
							t.Error("expected key to be persisted, it was not.")
						}
						continue
					}
					if res.Integer() != int(expected.ExpireAt.Sub(mockClock.Now()).Milliseconds()) {
						t.Errorf("expected expiry %d, got %d", expected.ExpireAt.Sub(mockClock.Now()).Milliseconds(), res.Integer())
					}
				}
			})
		}
	})

	t.Run("Test_HandleEXPIREAT", func(t *testing.T) {
		t.Parallel()
		conn, err := internal.GetConnection("localhost", port)
		if err != nil {
			t.Error(err)
			return
		}
		defer func() {
			_ = conn.Close()
		}()
		client := resp.NewConn(conn)

		tests := []struct {
			name             string
			command          []string
			presetValues     map[string]KeyData
			expectedResponse int
			expectedValues   map[string]KeyData
			expectedError    error
		}{
			{
				name:    "1. Set new expire by unix seconds",
				command: []string{"EXPIREAT", "ExpireAtKey1", fmt.Sprintf("%d", mockClock.Now().Add(1000*time.Second).Unix())},
				presetValues: map[string]KeyData{
					"ExpireAtKey1": {Value: "value1", ExpireAt: time.Time{}},
				},
				expectedResponse: 1,
				expectedValues: map[string]KeyData{
					"ExpireAtKey1": {Value: "value1", ExpireAt: time.Unix(mockClock.Now().Add(1000*time.Second).Unix(), 0)},
				},
				expectedError: nil,
			},
			{
				name:    "2. Set new expire by milliseconds",
				command: []string{"PEXPIREAT", "ExpireAtKey2", fmt.Sprintf("%d", mockClock.Now().Add(1000*time.Second).UnixMilli())},
				presetValues: map[string]KeyData{
					"ExpireAtKey2": {Value: "value2", ExpireAt: time.Time{}},
				},
				expectedResponse: 1,
				expectedValues: map[string]KeyData{
					"ExpireAtKey2": {Value: "value2", ExpireAt: time.UnixMilli(mockClock.Now().Add(1000 * time.Second).UnixMilli())},
				},
				expectedError: nil,
			},
			{
				name:    "3. Set new expire only when key does not have an expiry time with NX flag",
				command: []string{"EXPIREAT", "ExpireAtKey3", fmt.Sprintf("%d", mockClock.Now().Add(1000*time.Second).Unix()), "NX"},
				presetValues: map[string]KeyData{
					"ExpireAtKey3": {Value: "value3", ExpireAt: time.Time{}},
				},
				expectedResponse: 1,
				expectedValues: map[string]KeyData{
					"ExpireAtKey3": {Value: "value3", ExpireAt: time.Unix(mockClock.Now().Add(1000*time.Second).Unix(), 0)},
				},
				expectedError: nil,
			},
			{
				name:    "4. Return 0, when NX flag is provided and key already has an expiry time",
				command: []string{"EXPIREAT", "ExpireAtKey4", fmt.Sprintf("%d", mockClock.Now().Add(1000*time.Second).Unix()), "NX"},
				presetValues: map[string]KeyData{
					"ExpireAtKey4": {Value: "value4", ExpireAt: mockClock.Now().Add(1000 * time.Second)},
				},
				expectedResponse: 0,
				expectedValues: map[string]KeyData{
					"ExpireAtKey4": {Value: "value4", ExpireAt: mockClock.Now().Add(1000 * time.Second)},
				},
				expectedError: nil,
			},
			{
				name: "5. Set new expire time from now key only when the key already has an expiry time with XX flag",
				command: []string{
					"EXPIREAT", "ExpireAtKey5",
					fmt.Sprintf("%d", mockClock.Now().Add(1000*time.Second).Unix()), "XX",
				},
				presetValues: map[string]KeyData{
					"ExpireAtKey5": {Value: "value5", ExpireAt: mockClock.Now().Add(30 * time.Second)},
				},
				expectedResponse: 1,
				expectedValues: map[string]KeyData{
					"ExpireAtKey5": {Value: "value5", ExpireAt: time.Unix(mockClock.Now().Add(1000*time.Second).Unix(), 0)},
				},
				expectedError: nil,
			},
			{
				name: "6. Return 0 when key does not have an expiry and the XX flag is provided",
				command: []string{
					"EXPIREAT", "ExpireAtKey6",
					fmt.Sprintf("%d", mockClock.Now().Add(1000*time.Second).Unix()), "XX",
				},
				presetValues: map[string]KeyData{
					"ExpireAtKey6": {Value: "value6", ExpireAt: time.Time{}},
				},
				expectedResponse: 0,
				expectedValues: map[string]KeyData{
					"ExpireAtKey6": {Value: "value6", ExpireAt: time.Time{}},
				},
				expectedError: nil,
			},
			{
				name: "7. Set expiry time when the provided time is after the current expiry time when GT flag is provided",
				command: []string{
					"EXPIREAT", "ExpireAtKey7",
					fmt.Sprintf("%d", mockClock.Now().Add(1000*time.Second).Unix()), "GT",
				},
				presetValues: map[string]KeyData{
					"ExpireAtKey7": {Value: "value7", ExpireAt: mockClock.Now().Add(30 * time.Second)},
				},
				expectedResponse: 1,
				expectedValues: map[string]KeyData{
					"ExpireAtKey7": {Value: "value7", ExpireAt: time.Unix(mockClock.Now().Add(1000*time.Second).Unix(), 0)},
				},
				expectedError: nil,
			},
			{
				name: "8. Return 0 when GT flag is passed and current expiry time is greater than provided time",
				command: []string{
					"EXPIREAT", "ExpireAtKey8",
					fmt.Sprintf("%d", mockClock.Now().Add(1000*time.Second).Unix()), "GT",
				},
				presetValues: map[string]KeyData{
					"ExpireAtKey8": {Value: "value8", ExpireAt: mockClock.Now().Add(3000 * time.Second)},
				},
				expectedResponse: 0,
				expectedValues: map[string]KeyData{
					"ExpireAtKey8": {Value: "value8", ExpireAt: mockClock.Now().Add(3000 * time.Second)},
				},
				expectedError: nil,
			},
			{
				name: "9. Return 0 when GT flag is passed and key does not have an expiry time",
				command: []string{
					"EXPIREAT", "ExpireAtKey9",
					fmt.Sprintf("%d", mockClock.Now().Add(1000*time.Second).Unix()), "GT",
				},
				presetValues: map[string]KeyData{
					"ExpireAtKey9": {Value: "value9", ExpireAt: time.Time{}},
				},
				expectedResponse: 0,
				expectedValues: map[string]KeyData{
					"ExpireAtKey9": {Value: "value9", ExpireAt: time.Time{}},
				},
				expectedError: nil,
			},
			{
				name: "10. Set expiry time when the provided time is before the current expiry time when LT flag is provided",
				command: []string{
					"EXPIREAT", "ExpireAtKey10",
					fmt.Sprintf("%d", mockClock.Now().Add(1000*time.Second).Unix()), "LT",
				},
				presetValues: map[string]KeyData{
					"ExpireAtKey10": {Value: "value10", ExpireAt: mockClock.Now().Add(3000 * time.Second)},
				},
				expectedResponse: 1,
				expectedValues: map[string]KeyData{
					"ExpireAtKey10": {Value: "value10", ExpireAt: time.Unix(mockClock.Now().Add(1000*time.Second).Unix(), 0)},
				},
				expectedError: nil,
			},
			{
				name: "11. Return 0 when LT flag is passed and current expiry time is less than provided time",
				command: []string{
					"EXPIREAT", "ExpireAtKey11",
					fmt.Sprintf("%d", mockClock.Now().Add(3000*time.Second).Unix()), "LT",
				},
				presetValues: map[string]KeyData{
					"ExpireAtKey11": {Value: "value11", ExpireAt: mockClock.Now().Add(1000 * time.Second)},
				},
				expectedResponse: 0,
				expectedValues: map[string]KeyData{
					"ExpireAtKey11": {Value: "value11", ExpireAt: mockClock.Now().Add(1000 * time.Second)},
				},
				expectedError: nil,
			},
			{
				name: "12. Return 0 when LT flag is passed and key does not have an expiry time",
				command: []string{
					"EXPIREAT", "ExpireAtKey12",
					fmt.Sprintf("%d", mockClock.Now().Add(1000*time.Second).Unix()), "LT",
				},
				presetValues: map[string]KeyData{
					"ExpireAtKey12": {Value: "value12", ExpireAt: time.Time{}},
				},
				expectedResponse: 1,
				expectedValues: map[string]KeyData{
					"ExpireAtKey12": {Value: "value12", ExpireAt: time.Unix(mockClock.Now().Add(1000*time.Second).Unix(), 0)},
				},
				expectedError: nil,
			},
			{
				name:    "13. Return error when unknown flag is passed",
				command: []string{"EXPIREAT", "ExpireAtKey13", "1000", "UNKNOWN"},
				presetValues: map[string]KeyData{
					"ExpireAtKey13": {Value: "value13", ExpireAt: time.Time{}},
				},
				expectedResponse: 0,
				expectedValues:   nil,
				expectedError:    errors.New("unknown option UNKNOWN"),
			},
			{
				name:             "14. Return error when expire time is not a valid integer",
				command:          []string{"EXPIREAT", "ExpireAtKey14", "expire"},
				presetValues:     nil,
				expectedResponse: 0,
				expectedValues:   nil,
				expectedError:    errors.New("expire time must be integer"),
			},
			{
				name:             "15. Command too short",
				command:          []string{"EXPIREAT"},
				presetValues:     nil,
				expectedResponse: 0,
				expectedValues:   nil,
				expectedError:    errors.New(constants.WrongArgsResponse),
			},
			{
				name:             "16. Command too long",
				command:          []string{"EXPIREAT", "ExpireAtKey16", "10", "NX", "GT"},
				presetValues:     nil,
				expectedResponse: 0,
				expectedValues:   nil,
				expectedError:    errors.New(constants.WrongArgsResponse),
			},
		}

		for _, test := range tests {
			t.Run(test.name, func(t *testing.T) {
				if test.presetValues != nil {
					for k, v := range test.presetValues {
						command := []resp.Value{resp.StringValue("SET"), resp.StringValue(k), resp.StringValue(v.Value.(string))}
						if !v.ExpireAt.Equal(time.Time{}) {
							command = append(command, []resp.Value{
								resp.StringValue("PX"),
								resp.StringValue(fmt.Sprintf("%d", v.ExpireAt.Sub(mockClock.Now()).Milliseconds())),
							}...)
						}
						if err = client.WriteArray(command); err != nil {
							t.Error(err)
						}
						res, _, err := client.ReadValue()
						if err != nil {
							t.Error(err)
						}
						if !strings.EqualFold(res.String(), "ok") {
							t.Errorf("expected preset response to be OK, got %s", res.String())
						}
					}
				}

				command := make([]resp.Value, len(test.command))
				for i, c := range test.command {
					command[i] = resp.StringValue(c)
				}

				if err = client.WriteArray(command); err != nil {
					t.Error(err)
				}

				res, _, err := client.ReadValue()
				if err != nil {
					t.Error(err)
				}

				if test.expectedError != nil {
					if !strings.Contains(res.Error().Error(), test.expectedError.Error()) {
						t.Errorf("expected error \"%s\", got \"%s\"", test.expectedError.Error(), err.Error())
					}
					return
				}

				if res.Integer() != test.expectedResponse {
					t.Errorf("expected response %d, got %d", test.expectedResponse, res.Integer())
				}

				if test.expectedValues == nil {
					return
				}

				for key, expected := range test.expectedValues {
					// Compare the value of the key with what's expected
					if err = client.WriteArray([]resp.Value{resp.StringValue("GET"), resp.StringValue(key)}); err != nil {
						t.Error(err)
					}
					res, _, err = client.ReadValue()
					if err != nil {
						t.Error(err)
					}
					if res.String() != expected.Value.(string) {
						t.Errorf("expected value %s, got %s", expected.Value.(string), res.String())
					}
					// Compare the expiry of the key with what's expected
					if err = client.WriteArray([]resp.Value{resp.StringValue("PTTL"), resp.StringValue(key)}); err != nil {
						t.Error(err)
					}
					res, _, err = client.ReadValue()
					if err != nil {
						t.Error(err)
					}
					if expected.ExpireAt.Equal(time.Time{}) {
						if res.Integer() != -1 {
							t.Error("expected key to be persisted, it was not.")
						}
						continue
					}
					if res.Integer() != int(expected.ExpireAt.Sub(mockClock.Now()).Milliseconds()) {
						t.Errorf("expected expiry %d, got %d", expected.ExpireAt.Sub(mockClock.Now()).Milliseconds(), res.Integer())
					}
				}
			})
		}
	})

	t.Run("Test_HandlerINCR", func(t *testing.T) {
		t.Parallel()

		conn, err := internal.GetConnection("localhost", port)
		if err != nil {
			t.Error(err)
			return
		}
		defer func() {
			_ = conn.Close()
		}()
		client := resp.NewConn(conn)

		tests := []struct {
			name             string
			key              string
			presetValue      interface{}
			command          []resp.Value
			expectedResponse int64
			expectedError    error
		}{
			{
				name:             "1. Increment non-existent key",
				key:              "IncrKey1",
				presetValue:      nil,
				command:          []resp.Value{resp.StringValue("INCR"), resp.StringValue("IncrKey1")},
				expectedResponse: 1,
				expectedError:    nil,
			},
			{
				name:             "2. Increment existing key with integer value",
				key:              "IncrKey2",
				presetValue:      "5",
				command:          []resp.Value{resp.StringValue("INCR"), resp.StringValue("IncrKey2")},
				expectedResponse: 6,
				expectedError:    nil,
			},
			{
				name:             "3. Increment existing key with non-integer value",
				key:              "IncrKey3",
				presetValue:      "not_an_int",
				command:          []resp.Value{resp.StringValue("INCR"), resp.StringValue("IncrKey3")},
				expectedResponse: 0,
				expectedError:    errors.New("value is not an integer or out of range"),
			},
			{
				name:             "4. Increment existing key with int64 value",
				key:              "IncrKey4",
				presetValue:      int64(10),
				command:          []resp.Value{resp.StringValue("INCR"), resp.StringValue("IncrKey4")},
				expectedResponse: 11,
				expectedError:    nil,
			},
			{
				name:             "5. Command too short",
				key:              "IncrKey5",
				presetValue:      nil,
				command:          []resp.Value{resp.StringValue("INCR")},
				expectedResponse: 0,
				expectedError:    errors.New(constants.WrongArgsResponse),
			},
			{
				name:        "6. Command too long",
				key:         "IncrKey6",
				presetValue: nil,
				command: []resp.Value{
					resp.StringValue("INCR"),
					resp.StringValue("IncrKey6"),
					resp.StringValue("IncrKey6"),
				},
				expectedResponse: 0,
				expectedError:    errors.New(constants.WrongArgsResponse),
			},
		}

		for _, test := range tests {
			t.Run(test.name, func(t *testing.T) {
				if test.presetValue != nil {
					command := []resp.Value{resp.StringValue("SET"), resp.StringValue(test.key), resp.StringValue(fmt.Sprintf("%v", test.presetValue))}
					if err = client.WriteArray(command); err != nil {
						t.Error(err)
					}
					res, _, err := client.ReadValue()
					if err != nil {
						t.Error(err)
					}
					if !strings.EqualFold(res.String(), "ok") {
						t.Errorf("expected preset response to be OK, got %s", res.String())
					}
				}

				if err = client.WriteArray(test.command); err != nil {
					t.Error(err)
				}

				res, _, err := client.ReadValue()
				if err != nil {
					t.Error(err)
				}

				if test.expectedError != nil {
					if !strings.Contains(res.Error().Error(), test.expectedError.Error()) {
						t.Errorf("expected error \"%s\", got \"%s\"", test.expectedError.Error(), err.Error())
					}
					return
				}

				if err != nil {
					t.Error(err)
				} else {
					responseInt, err := strconv.ParseInt(res.String(), 10, 64)
					if err != nil {
						t.Errorf("error parsing response to int64: %s", err)
					}
					if responseInt != test.expectedResponse {
						t.Errorf("expected response %d, got %d", test.expectedResponse, responseInt)
					}
				}
			})
		}
	})

	t.Run("Test_HandlerDECR", func(t *testing.T) {
		t.Parallel()
		conn, err := internal.GetConnection("localhost", port)
		if err != nil {
			t.Error(err)
			return
		}
		defer func() {
			_ = conn.Close()
		}()
		client := resp.NewConn(conn)

		tests := []struct {
			name             string
			key              string
			presetValue      interface{}
			command          []resp.Value
			expectedResponse int64
			expectedError    error
		}{
			{
				name:             "1. Increment non-existent key",
				key:              "DecrKey1",
				presetValue:      nil,
				command:          []resp.Value{resp.StringValue("DECR"), resp.StringValue("DecrKey1")},
				expectedResponse: -1,
				expectedError:    nil,
			},
			{
				name:             "2. Decrement existing key with integer value",
				key:              "DecrKey2",
				presetValue:      "5",
				command:          []resp.Value{resp.StringValue("DECR"), resp.StringValue("DecrKey2")},
				expectedResponse: 4,
				expectedError:    nil,
			},
			{
				name:             "3. Decrement existing key with non-integer value",
				key:              "DecrKey3",
				presetValue:      "not_an_int",
				command:          []resp.Value{resp.StringValue("DECR"), resp.StringValue("DecrKey3")},
				expectedResponse: 0,
				expectedError:    errors.New("value is not an integer or out of range"),
			},
			{
				name:             "4. Decrement existing key with int64 value",
				key:              "DecrKey4",
				presetValue:      int64(10),
				command:          []resp.Value{resp.StringValue("DECR"), resp.StringValue("DecrKey4")},
				expectedResponse: 9,
				expectedError:    nil,
			},
			{
				name:             "5. Command too short",
				key:              "DencrKey5",
				presetValue:      nil,
				command:          []resp.Value{resp.StringValue("DECR")},
				expectedResponse: 0,
				expectedError:    errors.New(constants.WrongArgsResponse),
			},
			{
				name:        "6. Command too long",
				key:         "DecrKey6",
				presetValue: nil,
				command: []resp.Value{
					resp.StringValue("DECR"),
					resp.StringValue("DecrKey6"),
					resp.StringValue("DecrKey6"),
				},
				expectedResponse: 0,
				expectedError:    errors.New(constants.WrongArgsResponse),
			},
		}

		for _, test := range tests {
			t.Run(test.name, func(t *testing.T) {
				if test.presetValue != nil {
					command := []resp.Value{resp.StringValue("SET"), resp.StringValue(test.key), resp.StringValue(fmt.Sprintf("%v", test.presetValue))}
					if err = client.WriteArray(command); err != nil {
						t.Error(err)
					}
					res, _, err := client.ReadValue()
					if err != nil {
						t.Error(err)
					}
					if !strings.EqualFold(res.String(), "ok") {
						t.Errorf("expected preset response to be OK, got %s", res.String())
					}
				}

				if err = client.WriteArray(test.command); err != nil {
					t.Error(err)
				}

				res, _, err := client.ReadValue()
				if err != nil {
					t.Error(err)
				}

				if test.expectedError != nil {
					if !strings.Contains(res.Error().Error(), test.expectedError.Error()) {
						t.Errorf("expected error \"%s\", got \"%s\"", test.expectedError.Error(), err.Error())
					}
					return
				}

				if err != nil {
					t.Error(err)
				} else {
					responseInt, err := strconv.ParseInt(res.String(), 10, 64)
					if err != nil {
						t.Errorf("error parsing response to int64: %s", err)
					}
					if responseInt != test.expectedResponse {
						t.Errorf("expected response %d, got %d", test.expectedResponse, responseInt)
					}
				}
			})
		}
	})

	t.Run("Test_HandlerINCRBY", func(t *testing.T) {
		t.Parallel()
		conn, err := internal.GetConnection("localhost", port)
		if err != nil {
			t.Error(err)
			return
		}
		defer func() {
			_ = conn.Close()
		}()
		client := resp.NewConn(conn)

		tests := []struct {
			name             string
			key              string
			increment        string
			presetValue      interface{}
			command          []resp.Value
			expectedResponse int64
			expectedError    error
		}{
			{
				name:             "1. Increment non-existent key by 4",
				key:              "IncrByKey1",
				increment:        "4",
				presetValue:      nil,
				command:          []resp.Value{resp.StringValue("INCRBY"), resp.StringValue("IncrByKey1"), resp.StringValue("4")},
				expectedResponse: 4,
				expectedError:    nil,
			},
			{
				name:             "2. Increment existing key with integer value by 3",
				key:              "IncrByKey2",
				increment:        "3",
				presetValue:      "5",
				command:          []resp.Value{resp.StringValue("INCRBY"), resp.StringValue("IncrByKey2"), resp.StringValue("3")},
				expectedResponse: 8,
				expectedError:    nil,
			},
			{
				name:             "3. Increment existing key with non-integer value by 2",
				key:              "IncrByKey3",
				increment:        "2",
				presetValue:      "not_an_int",
				command:          []resp.Value{resp.StringValue("INCRBY"), resp.StringValue("IncrByKey3"), resp.StringValue("2")},
				expectedResponse: 0,
				expectedError:    errors.New("value is not an integer or out of range"),
			},
			{
				name:             "4. Increment existing key with int64 value by 7",
				key:              "IncrByKey4",
				increment:        "7",
				presetValue:      int64(10),
				command:          []resp.Value{resp.StringValue("INCRBY"), resp.StringValue("IncrByKey4"), resp.StringValue("7")},
				expectedResponse: 17,
				expectedError:    nil,
			},
			{
				name:             "5. Command too short",
				key:              "IncrByKey5",
				increment:        "5",
				presetValue:      nil,
				command:          []resp.Value{resp.StringValue("INCRBY"), resp.StringValue("IncrByKey5")},
				expectedResponse: 0,
				expectedError:    errors.New(constants.WrongArgsResponse),
			},
			{
				name:        "6. Command too long",
				key:         "IncrByKey6",
				increment:   "5",
				presetValue: nil,
				command: []resp.Value{
					resp.StringValue("INCRBY"),
					resp.StringValue("IncrByKey6"),
					resp.StringValue("5"),
					resp.StringValue("extra_arg"),
				},
				expectedResponse: 0,
				expectedError:    errors.New(constants.WrongArgsResponse),
			},
		}

		for _, test := range tests {
			t.Run(test.name, func(t *testing.T) {
				if test.presetValue != nil {
					command := []resp.Value{resp.StringValue("SET"), resp.StringValue(test.key), resp.StringValue(fmt.Sprintf("%v", test.presetValue))}
					if err = client.WriteArray(command); err != nil {
						t.Error(err)
					}
					res, _, err := client.ReadValue()
					if err != nil {
						t.Error(err)
					}
					if !strings.EqualFold(res.String(), "OK") {
						t.Errorf("expected preset response to be OK, got %s", res.String())
					}
				}

				if err = client.WriteArray(test.command); err != nil {
					t.Error(err)
				}

				res, _, err := client.ReadValue()
				if err != nil {
					t.Error(err)
				}

				if test.expectedError != nil {
					if !strings.Contains(res.Error().Error(), test.expectedError.Error()) {
						t.Errorf("expected error \"%s\", got \"%s\"", test.expectedError.Error(), err.Error())
					}
					return
				}

				if err != nil {
					t.Error(err)
				} else {
					responseInt, err := strconv.ParseInt(res.String(), 10, 64)
					if err != nil {
						t.Errorf("error parsing response to int64: %s", err)
					}
					if responseInt != test.expectedResponse {
						t.Errorf("expected response %d, got %d", test.expectedResponse, responseInt)
					}
				}
			})
		}
	})

	t.Run("Test_HandlerINCRBYFLOAT", func(t *testing.T) {
		t.Parallel()
		conn, err := internal.GetConnection("localhost", port)
		if err != nil {
			t.Error(err)
			return
		}
		defer func() {
			_ = conn.Close()
		}()
		client := resp.NewConn(conn)

		tests := []struct {
			name             string
			key              string
			increment        string
			presetValue      interface{}
			command          []resp.Value
			expectedResponse float64
			expectedError    error
		}{
			{
				name:             "1. Increment non-existent key by 2.5",
				key:              "IncrByFloatKey1",
				increment:        "2.5",
				presetValue:      nil,
				command:          []resp.Value{resp.StringValue("INCRBYFLOAT"), resp.StringValue("IncrByFloatKey1"), resp.StringValue("2.5")},
				expectedResponse: 2.5,
				expectedError:    nil,
			},
			{
				name:             "2. Increment existing key with integer value by 1.2",
				key:              "IncrByFloatKey2",
				increment:        "1.2",
				presetValue:      "5",
				command:          []resp.Value{resp.StringValue("INCRBYFLOAT"), resp.StringValue("IncrByFloatKey2"), resp.StringValue("1.2")},
				expectedResponse: 6.2,
				expectedError:    nil,
			},
			{
				name:             "3. Increment existing key with float value by 0.7",
				key:              "IncrByFloatKey4",
				increment:        "0.7",
				presetValue:      "10.0",
				command:          []resp.Value{resp.StringValue("INCRBYFLOAT"), resp.StringValue("IncrByFloatKey4"), resp.StringValue("0.7")},
				expectedResponse: 10.7,
				expectedError:    nil,
			},
			{
				name:             "4. Command too short",
				key:              "IncrByFloatKey5",
				increment:        "5",
				presetValue:      nil,
				command:          []resp.Value{resp.StringValue("INCRBYFLOAT"), resp.StringValue("IncrByFloatKey5")},
				expectedResponse: 0,
				expectedError:    errors.New(constants.WrongArgsResponse),
			},
			{
				name:        "5. Command too long",
				key:         "IncrByFloatKey6",
				increment:   "5",
				presetValue: nil,
				command: []resp.Value{
					resp.StringValue("INCRBYFLOAT"),
					resp.StringValue("IncrByFloatKey6"),
					resp.StringValue("5"),
					resp.StringValue("extra_arg"),
				},
				expectedResponse: 0,
				expectedError:    errors.New(constants.WrongArgsResponse),
			},
		}

		for _, test := range tests {
			t.Run(test.name, func(t *testing.T) {
				if test.presetValue != nil {
					command := []resp.Value{resp.StringValue("SET"), resp.StringValue(test.key), resp.StringValue(fmt.Sprintf("%v", test.presetValue))}
					if err = client.WriteArray(command); err != nil {
						t.Error(err)
					}
					res, _, err := client.ReadValue()
					if err != nil {
						t.Error(err)
					}
					if !strings.EqualFold(res.String(), "OK") {
						t.Errorf("expected preset response to be OK, got %s", res.String())
					}
				}

				if err = client.WriteArray(test.command); err != nil {
					t.Error(err)
				}

				res, _, err := client.ReadValue()
				if err != nil {
					t.Error(err)
				}

				if test.expectedError != nil {
					if !strings.Contains(res.Error().Error(), test.expectedError.Error()) {
						t.Errorf("expected error \"%s\", got \"%s\"", test.expectedError.Error(), res.Error())
					}
					return
				}

				if err != nil {
					t.Error(err)
				} else {
					responseFloat, err := strconv.ParseFloat(res.String(), 64)
					if err != nil {
						t.Errorf("error parsing response to float64: %s", err)
					}
					if responseFloat != test.expectedResponse {
						t.Errorf("expected response %f, got %f", test.expectedResponse, responseFloat)
					}
				}
			})
		}
	})

	t.Run("Test_HandlerDECRBY", func(t *testing.T) {
		t.Parallel()
		conn, err := internal.GetConnection("localhost", port)
		if err != nil {
			t.Error(err)
			return
		}
		defer func() {
			_ = conn.Close()
		}()
		client := resp.NewConn(conn)

		tests := []struct {
			name             string
			key              string
			decrement        string
			presetValue      interface{}
			command          []resp.Value
			expectedResponse int64
			expectedError    error
		}{
			{
				name:             "1. Decrement non-existent key by 4",
				key:              "DecrByKey1",
				decrement:        "4",
				presetValue:      nil,
				command:          []resp.Value{resp.StringValue("DECRBY"), resp.StringValue("DecrByKey1"), resp.StringValue("4")},
				expectedResponse: -4,
				expectedError:    nil,
			},
			{
				name:             "2. Decrement existing key with integer value by 3",
				key:              "DecrByKey2",
				decrement:        "3",
				presetValue:      "5",
				command:          []resp.Value{resp.StringValue("DECRBY"), resp.StringValue("DecrByKey2"), resp.StringValue("3")},
				expectedResponse: 2,
				expectedError:    nil,
			},
			{
				name:             "3. Decrement existing key with non-integer value by 2",
				key:              "DecrByKey3",
				decrement:        "2",
				presetValue:      "not_an_int",
				command:          []resp.Value{resp.StringValue("DECRBY"), resp.StringValue("DecrByKey3"), resp.StringValue("2")},
				expectedResponse: 0,
				expectedError:    errors.New("value is not an integer or out of range"),
			},
			{
				name:             "4. Decrement existing key with int64 value by 7",
				key:              "DecrByKey4",
				decrement:        "7",
				presetValue:      int64(10),
				command:          []resp.Value{resp.StringValue("DECRBY"), resp.StringValue("DecrByKey4"), resp.StringValue("7")},
				expectedResponse: 3,
				expectedError:    nil,
			},
			{
				name:             "5. Command too short",
				key:              "DecrByKey5",
				presetValue:      nil,
				command:          []resp.Value{resp.StringValue("DECRBY"), resp.StringValue("DecrByKey5")},
				expectedResponse: 0,
				expectedError:    errors.New(constants.WrongArgsResponse),
			},
			{
				name:        "6. Command too long",
				key:         "DecrKey6",
				presetValue: nil,
				command: []resp.Value{
					resp.StringValue("DECRBY"),
					resp.StringValue("DecrKey6"),
					resp.StringValue("3"),
					resp.StringValue("extra_arg"),
				},
				expectedResponse: 0,
				expectedError:    errors.New(constants.WrongArgsResponse),
			},
		}

		for _, test := range tests {
			t.Run(test.name, func(t *testing.T) {
				if test.presetValue != nil {
					command := []resp.Value{resp.StringValue("SET"), resp.StringValue(test.key), resp.StringValue(fmt.Sprintf("%v", test.presetValue))}
					if err = client.WriteArray(command); err != nil {
						t.Error(err)
					}
					res, _, err := client.ReadValue()
					if err != nil {
						t.Error(err)
					}
					if !strings.EqualFold(res.String(), "OK") {
						t.Errorf("expected preset response to be OK, got %s", res.String())
					}
				}

				if err = client.WriteArray(test.command); err != nil {
					t.Error(err)
				}

				res, _, err := client.ReadValue()
				if err != nil {
					t.Error(err)
				}

				if test.expectedError != nil {
					if !strings.Contains(res.Error().Error(), test.expectedError.Error()) {
						t.Errorf("expected error \"%s\", got \"%s\"", test.expectedError.Error(), err.Error())
					}
					return
				}

				if err != nil {
					t.Error(err)
				} else {
					responseInt, err := strconv.ParseInt(res.String(), 10, 64)
					if err != nil {
						t.Errorf("error parsing response to int64: %s", err)
					}
					if responseInt != test.expectedResponse {
						t.Errorf("expected response %d, got %d", test.expectedResponse, responseInt)
					}
				}
			})
		}
	})

	t.Run("Test_HandlerRENAME", func(t *testing.T) {
		t.Parallel()
		conn, err := internal.GetConnection("localhost", port)
		if err != nil {
			t.Error(err)
			return
		}
		defer func() {
			_ = conn.Close()
		}()
		client := resp.NewConn(conn)

		tests := []struct {
			name             string
			oldKey           string
			newKey           string
			presetValue      interface{}
			command          []resp.Value
			expectedResponse string
			expectedError    error
		}{
			{
				name:             "1. Rename existing key",
				oldKey:           "oldKey1",
				newKey:           "newKey1",
				presetValue:      "value1",
				command:          []resp.Value{resp.StringValue("RENAME"), resp.StringValue("oldKey1"), resp.StringValue("newKey1")},
				expectedResponse: "OK",
				expectedError:    nil,
			},
			{
				name:             "2. Rename non-existent key",
				oldKey:           "oldKey2",
				newKey:           "newKey2",
				presetValue:      nil,
				command:          []resp.Value{resp.StringValue("RENAME"), resp.StringValue("oldKey2"), resp.StringValue("newKey2")},
				expectedResponse: "",
				expectedError:    errors.New("no such key"),
			},
			{
				name:             "3. Rename to existing key",
				oldKey:           "oldKey3",
				newKey:           "newKey3",
				presetValue:      "value3",
				command:          []resp.Value{resp.StringValue("RENAME"), resp.StringValue("oldKey3"), resp.StringValue("newKey3")},
				expectedResponse: "OK",
				expectedError:    nil,
			},
			{
				name:          "4. Command too short",
				command:       []resp.Value{resp.StringValue("RENAME"), resp.StringValue("key")},
				expectedError: errors.New(constants.WrongArgsResponse),
			},
			{
				name: "5. Command too long",
				command: []resp.Value{
					resp.StringValue("RENAME"),
					resp.StringValue("key"),
					resp.StringValue("newkey"),
					resp.StringValue("extra_arg"),
				},
				expectedError: errors.New(constants.WrongArgsResponse),
			},
		}

		for _, test := range tests {
			t.Run(test.name, func(t *testing.T) {
				if test.presetValue != nil {
					command := []resp.Value{resp.StringValue("SET"), resp.StringValue(test.oldKey), resp.StringValue(fmt.Sprintf("%v", test.presetValue))}
					if err = client.WriteArray(command); err != nil {
						t.Error(err)
					}
					res, _, err := client.ReadValue()
					if err != nil {
						t.Error(err)
					}
					if !strings.EqualFold(res.String(), "OK") {
						t.Errorf("expected preset response to be OK, got %s", res.String())
					}
				}

				if err = client.WriteArray(test.command); err != nil {
					t.Error(err)
				}

				res, _, err := client.ReadValue()
				if err != nil {
					t.Error(err)
				}

				if test.expectedError != nil {
					if !strings.Contains(res.Error().Error(), test.expectedError.Error()) {
						t.Errorf("expected error \"%s\", got \"%s\"", test.expectedError.Error(), res.Error().Error())
					}
					return
				}

				if err != nil {
					t.Error(err)
				} else {
					if res.String() != test.expectedResponse {
						t.Errorf("expected response \"%s\", got \"%s\"", test.expectedResponse, res.String())
					}
				}
			})
		}
	})

	t.Run("Test_HandleFlush", func(t *testing.T) {
		t.Parallel()

		port, err := internal.GetFreePort()
		if err != nil {
			t.Error(err)
			return
		}
		mockServer, err := sugardb.NewSugarDB(
			sugardb.WithConfig(config.Config{
				BindAddr:       "localhost",
				Port:           uint16(port),
				DataDir:        "",
				EvictionPolicy: constants.NoEviction,
			}),
		)
		if err != nil {
			t.Error(err)
			return
		}
		go func() {
			mockServer.Start()
		}()
		t.Cleanup(func() {
			mockServer.ShutDown()
		})

		noOfDBs := 4

		// Set values for 3 different databases.
		for i := 0; i < noOfDBs; i++ {
			_ = mockServer.SelectDB(i)
			for k := 1; k <= 3; k++ {
				_, _, _ = mockServer.Set(
					fmt.Sprintf("key%d", k),
					fmt.Sprintf("value%d", k),
					sugardb.SETOptions{},
				)
			}
		}

		// Connect to the server
		conn, err := internal.GetConnection("localhost", port)
		if err != nil {
			t.Error(err)
			return
		}
		client := resp.NewConn(conn)

		// Send FLUSHDB command.
		// This should flush database 0 as it's the default database.
		if err = client.WriteArray([]resp.Value{resp.StringValue("FLUSHDB")}); err != nil {
			t.Error(err)
			return
		}
		res, _, err := client.ReadValue()
		if err != nil {
			t.Error(err)
			return
		}

		if !strings.EqualFold(res.String(), "ok") {
			t.Errorf("expected OK response, got \"%s\"", res.String())
			return
		}

		// Check that database 0 is cleared.
		_ = mockServer.SelectDB(0)
		for i := 1; i <= 3; i++ {
			key := fmt.Sprintf("key%d", i)
			val, err := mockServer.Get(key)
			if err != nil {
				t.Error(err)
				return
			}
			if val != "" {
				t.Errorf("expected key %s to be empty, got \"%s\"", key, val)
				return
			}
		}

		// Check that all the other databases still have their values.
		for i := 1; i < noOfDBs; i++ {
			_ = mockServer.SelectDB(i)
			for k := 1; k < 3; k++ {
				key := fmt.Sprintf("key%d", k)
				value := fmt.Sprintf("value%d", k)
				val, err := mockServer.Get(key)
				if err != nil {
					t.Error(err)
					return
				}
				if val != value {
					t.Errorf("expected value for key %s to be \"%s\", got \"%s\"", key, value, val)
					return
				}
			}
		}

		// Sent FLUSHALL command.
		// This should flush all the databases.
		if err = client.WriteArray([]resp.Value{resp.StringValue("FLUSHALL")}); err != nil {
			t.Error(err)
			return
		}
		res, _, err = client.ReadValue()
		if err != nil {
			t.Error(err)
			return
		}

		if !strings.EqualFold(res.String(), "ok") {
			t.Errorf("expected OK response, got \"%s\"", res.String())
			return
		}

		// Check that all the databases are cleared.
		for i := 0; i < noOfDBs; i++ {
			_ = mockServer.SelectDB(i)
			for k := 1; k < 3; k++ {
				key := fmt.Sprintf("key%d", k)
				val, err := mockServer.Get(key)
				if err != nil {
					t.Error(err)
					return
				}
				if val != "" {
					t.Errorf("expected empty string at key %s, got \"%s\"", key, val)
					return
				}
			}
		}
	})

	t.Run("Test_HandleRANDOMKEY", func(t *testing.T) {
		t.Parallel()

		// Populate the store with keys first
		for i := 0; i < 10; i++ {
			_, _, err := mockServer.Set(
				fmt.Sprintf("RandomKey%d", i),
				fmt.Sprintf("Value%d", i),
				sugardb.SETOptions{},
			)
			if err != nil {
				t.Error(err)
				return
			}
		}

		conn, err := internal.GetConnection("localhost", port)
		if err != nil {
			t.Error(err)
			return
		}
		defer func() {
			_ = conn.Close()
		}()
		client := resp.NewConn(conn)

		expected := "Key"
		if err = client.WriteArray([]resp.Value{resp.StringValue("RANDOMKEY")}); err != nil {
			t.Error(err)
		}

		res, _, err := client.ReadValue()
		if err != nil {
			t.Error(err)
		}

		if !strings.Contains(res.String(), expected) {
			t.Errorf("expected a key containing substring '%s', got %s", expected, res.String())
		}
	})

	t.Run("Test_HandleGETDEL", func(t *testing.T) {
		t.Parallel()
		conn, err := internal.GetConnection("localhost", port)
		if err != nil {
			t.Error(err)
			return
		}
		defer func() {
			_ = conn.Close()
		}()
		client := resp.NewConn(conn)

		tests := []struct {
			name  string
			key   string
			value string
		}{
			{
				name:  "1. String",
				key:   "GetDelKey1",
				value: "value1",
			},
			{
				name:  "2. Integer",
				key:   "GetDelKey2",
				value: "10",
			},
			{
				name:  "3. Float",
				key:   "GetDelKey3",
				value: "3.142",
			},
		}
		// Test successful GETDEL command
		for _, test := range tests {
			t.Run(test.name, func(t *testing.T) {
				func(key, value string) {
					// Preset the values
					err = client.WriteArray([]resp.Value{resp.StringValue("SET"), resp.StringValue(key), resp.StringValue(value)})
					if err != nil {
						t.Error(err)
					}

					res, _, err := client.ReadValue()
					if err != nil {
						t.Error(err)
					}

					if !strings.EqualFold(res.String(), "ok") {
						t.Errorf("expected preset response to be \"OK\", got %s", res.String())
					}

					// Verify correct value returned
					if err = client.WriteArray([]resp.Value{resp.StringValue("GETDEL"), resp.StringValue(key)}); err != nil {
						t.Error(err)
					}

					res, _, err = client.ReadValue()
					if err != nil {
						t.Error(err)
					}

					if res.String() != test.value {
						t.Errorf("expected value %s, got %s", test.value, res.String())
					}

					// Verify key was deleted
					if err = client.WriteArray([]resp.Value{resp.StringValue("GET"), resp.StringValue(key)}); err != nil {
						t.Error(err)
					}
					res, _, err = client.ReadValue()
					if err != nil {
						t.Error(err)
					}
					if !res.IsNull() {
						t.Errorf("expected nil, got: %+v", res)
					}
				}(test.key, test.value)
			})
		}

		// Test get non-existent key
		if err = client.WriteArray([]resp.Value{resp.StringValue("GETDEL"), resp.StringValue("test4")}); err != nil {
			t.Error(err)
		}
		res, _, err := client.ReadValue()
		if err != nil {
			t.Error(err)
		}
		if !res.IsNull() {
			t.Errorf("expected nil, got: %+v", res)
		}

		errorTests := []struct {
			name     string
			command  []string
			expected string
		}{
			{
				name:     "1. Return error when no GETDEL key is passed",
				command:  []string{"GETDEL"},
				expected: constants.WrongArgsResponse,
			},
			{
				name:     "2. Return error when too many GETDEL keys are passed",
				command:  []string{"GETDEL", "GetKey1", "test"},
				expected: constants.WrongArgsResponse,
			},
		}
		for _, test := range errorTests {
			t.Run(test.name, func(t *testing.T) {
				command := make([]resp.Value, len(test.command))
				for i, c := range test.command {
					command[i] = resp.StringValue(c)
				}

				if err = client.WriteArray(command); err != nil {
					t.Error(err)
				}

				res, _, err = client.ReadValue()
				if err != nil {
					t.Error(err)
				}

				if !strings.Contains(res.Error().Error(), test.expected) {
					t.Errorf("expected error '%s', got: %s", test.expected, err.Error())
				}
			})
		}
	})

	t.Run("Test_HandleGETEX", func(t *testing.T) {
		t.Parallel()
		conn, err := internal.GetConnection("localhost", port)
		if err != nil {
			t.Error(err)
			return
		}
		defer func() {
			_ = conn.Close()
		}()
		client := resp.NewConn(conn)

		tests := []struct {
			name             string
			command          []string
			presetValues     map[string]KeyData
			expectedResponse string
			expectedValues   map[string]KeyData
			expectedError    error
		}{
			{
				name:    "1. Get key and set new expire by seconds",
				command: []string{"GETEX", "GetExKey1", "EX", "100"},
				presetValues: map[string]KeyData{
					"GetExKey1": {Value: "value1", ExpireAt: time.Time{}},
				},
				expectedResponse: "value1",
				expectedValues: map[string]KeyData{
					"GetExKey1": {Value: "value1", ExpireAt: mockClock.Now().Add(100 * time.Second)},
				},
				expectedError: nil,
			},
			{
				name:    "2. Get key and set new expire by milliseconds",
				command: []string{"GETEX", "GetExKey2", "PX", "1000"},
				presetValues: map[string]KeyData{
					"GetExKey2": {Value: "value2", ExpireAt: time.Time{}},
				},
				expectedResponse: "value2",
				expectedValues: map[string]KeyData{
					"GetExKey2": {Value: "value2", ExpireAt: mockClock.Now().Add(1000 * time.Millisecond)},
				},
				expectedError: nil,
			},
			{
				name:    "3. Get key and set new expire at by seconds",
				command: []string{"GETEX", "GetExKey3", "EXAT", fmt.Sprintf("%d", mockClock.Now().Add(100*time.Second).Unix())},
				presetValues: map[string]KeyData{
					"GetExKey3": {Value: "value3", ExpireAt: time.Time{}},
				},
				expectedResponse: "value3",
				expectedValues: map[string]KeyData{
					"GetExKey3": {Value: "value3", ExpireAt: mockClock.Now().Add(100 * time.Second)},
				},
				expectedError: nil,
			},
			{
				name:    "4. Get key and set new expire at by milliseconds",
				command: []string{"GETEX", "GetExKey4", "PXAT", fmt.Sprintf("%d", mockClock.Now().Add(1000*time.Millisecond).UnixMilli())},
				presetValues: map[string]KeyData{
					"GetExKey4": {Value: "value4", ExpireAt: time.Time{}},
				},
				expectedResponse: "value4",
				expectedValues: map[string]KeyData{
					"GetExKey4": {Value: "value4", ExpireAt: mockClock.Now().Add(1000 * time.Millisecond)},
				},
				expectedError: nil,
			},
			{
				name:    "5. Get key and persist",
				command: []string{"GETEX", "GetExKey5", "PERSIST"},
				presetValues: map[string]KeyData{
					"GetExKey5": {Value: "value5", ExpireAt: time.Time{}},
				},
				expectedResponse: "value5",
				expectedValues: map[string]KeyData{
					"GetExKey5": {Value: "value5", ExpireAt: time.Time{}},
				},
				expectedError: nil,
			},
			{
				name:    "6. Get key when no expire options are passed",
				command: []string{"GETEX", "GetExKey6"},
				presetValues: map[string]KeyData{
					"GetExKey6": {Value: "value6", ExpireAt: time.Time{}},
				},
				expectedResponse: "value6",
				expectedValues: map[string]KeyData{
					"GetExKey6": {Value: "value6", ExpireAt: time.Time{}},
				},
				expectedError: nil,
			},
			{
				name:             "7. Return empty string when key doesn't exist",
				command:          []string{"GETEX", "GetExKey7", "PXAT", "1000"},
				presetValues:     nil,
				expectedResponse: "",
				expectedValues:   nil,
				expectedError:    nil,
			},
			{
				name:    "8. Get key and don't set expiration when time not provided",
				command: []string{"GETEX", "GetExKey8", "PXAT"},
				presetValues: map[string]KeyData{
					"GetExKey8": {Value: "value8", ExpireAt: time.Time{}},
				},
				expectedResponse: "value8",
				expectedValues: map[string]KeyData{
					"GetExKey8": {Value: "value8", ExpireAt: time.Time{}},
				},
				expectedError: nil,
			},
			{
				name:    "9. Return error when expire time is not a valid integer",
				command: []string{"GETEX", "GetExKey9", "EX", "notAnInt"},
				presetValues: map[string]KeyData{
					"GetExKey9": {Value: "value9", ExpireAt: time.Time{}},
				},
				expectedResponse: "",
				expectedValues:   nil,
				expectedError:    errors.New("expire time must be integer"),
			},
			{
				name:             "10. Command too short",
				command:          []string{"GETEX"},
				presetValues:     nil,
				expectedResponse: "",
				expectedValues:   nil,
				expectedError:    errors.New(constants.WrongArgsResponse),
			},
			{
				name:             "11. Command too long",
				command:          []string{"GETEX", "GetExKey11", "EX", "1000", "PERSIST"},
				presetValues:     nil,
				expectedResponse: "",
				expectedValues:   nil,
				expectedError:    errors.New(constants.WrongArgsResponse),
			},
		}

		for _, test := range tests {
			t.Run(test.name, func(t *testing.T) {
				if test.presetValues != nil {
					for k, v := range test.presetValues {
						command := []resp.Value{resp.StringValue("SET"), resp.StringValue(k), resp.StringValue(v.Value.(string))}
						if !v.ExpireAt.Equal(time.Time{}) {
							command = append(command, []resp.Value{
								resp.StringValue("PX"),
								resp.StringValue(fmt.Sprintf("%d", v.ExpireAt.Sub(mockClock.Now()).Milliseconds())),
							}...)
						}
						if err = client.WriteArray(command); err != nil {
							t.Error(err)
						}
						res, _, err := client.ReadValue()
						if err != nil {
							t.Error(err)
						}
						if !strings.EqualFold(res.String(), "ok") {
							t.Errorf("expected preset response to be OK, got %s", res.String())
						}
					}
				}

				command := make([]resp.Value, len(test.command))
				for i, c := range test.command {
					command[i] = resp.StringValue(c)
				}

				if err = client.WriteArray(command); err != nil {
					t.Error(err)
				}

				res, _, err := client.ReadValue()
				if err != nil {
					t.Error(err)
				}

				if test.expectedError != nil {
					if res.Error() == nil || !strings.Contains(res.Error().Error(), test.expectedError.Error()) {
						t.Errorf("expected error \"%s\", got \"%v\"", test.expectedError.Error(), res.Error())
					}
					return
				}

				if res.String() != test.expectedResponse {
					t.Errorf("expected response %s, got %s", test.expectedResponse, res.String())
				}

				if test.expectedValues == nil {
					return
				}

				for key, expected := range test.expectedValues {
					// Compare the expiry of the key with what's expected
					if err = client.WriteArray([]resp.Value{resp.StringValue("PTTL"), resp.StringValue(key)}); err != nil {
						t.Error(err)
					}

					res, _, err = client.ReadValue()
					if err != nil {
						t.Error(err)
					}
					if expected.ExpireAt.Equal(time.Time{}) {
						if res.Integer() != -1 {
							t.Error("expected key to be persisted, it was not.")
						}
						continue
					}
					if res.Integer() != int(expected.ExpireAt.Sub(mockClock.Now()).Milliseconds()) {
						t.Errorf("expected expiry %d, got %d", expected.ExpireAt.Sub(mockClock.Now()).Milliseconds(), res.Integer())
					}
				}
			})
		}
	})

	t.Run("Test_HandleType", func(t *testing.T) {
		t.Parallel()
		conn, err := internal.GetConnection("localhost", port)
		if err != nil {
			t.Error(err)
			return
		}
		defer func() {
			_ = conn.Close()
		}()
		client := resp.NewConn(conn)

		tests := []struct {
			name             string
			key              string
			presetValue      interface{}
			presetCommand    string
			command          []string
			expectedResponse string
			expectedError    error
		}{
			{
				name:             "Test TYPE with preset string value",
				key:              "TypeKeyString",
				presetValue:      "Hello",
				command:          []string{"TYPE", "TypeKeyString"},
				expectedResponse: "string",
				expectedError:    nil,
			},
			{
				name:             "Test TYPE with preset integer value",
				key:              "TypeKeyInteger",
				presetValue:      1,
				command:          []string{"TYPE", "TypeKeyInteger"},
				expectedResponse: "integer",
				expectedError:    nil,
			},
			{
				name:             "Test TYPE with preset float value",
				key:              "TypeKeyFloat",
				presetValue:      1.12,
				command:          []string{"TYPE", "TypeKeyFloat"},
				expectedResponse: "float",
				expectedError:    nil,
			},
			{
				name:             "Test TYPE with preset set value",
				key:              "TypeKeySet",
				presetValue:      set.NewSet([]string{"one", "two", "three", "four"}),
				command:          []string{"TYPE", "TypeKeySet"},
				expectedResponse: "set",
				expectedError:    nil,
			},
			{
				name:             "Test TYPE with preset list value",
				key:              "TypeKeyList",
				presetValue:      []string{"value1", "value2", "value3", "value4"},
				command:          []string{"TYPE", "TypeKeyList"},
				expectedResponse: "list",
				expectedError:    nil,
			},
			{
				name:             "Test TYPE with preset list of integers value",
				key:              "TypeKeyList2",
				presetValue:      []int{1, 2, 3, 4},
				command:          []string{"TYPE", "TypeKeyList2"},
				expectedResponse: "list",
				expectedError:    nil,
			},
			{
				name: "Test TYPE with preset zset of integers value",
				key:  "TypeKeyZSet",
				presetValue: sorted_set.NewSortedSet([]sorted_set.MemberParam{
					{Value: "member1", Score: sorted_set.Score(5.5)},
					{Value: "member2", Score: sorted_set.Score(67.77)},
					{Value: "member3", Score: sorted_set.Score(10)},
				}),
				command:          []string{"TYPE", "TypeKeyZSet"},
				expectedResponse: "zset",
				expectedError:    nil,
			},
			{
				name:             "Test TYPE with preset hash of map[string]string",
				key:              "TypeKeyHash",
				presetValue:      map[string]string{"field1": "value1"},
				command:          []string{"TYPE", "TypeKeyHash"},
				expectedResponse: "hash",
				expectedError:    nil,
			},
		}

		for _, test := range tests {
			t.Run(test.name, func(t *testing.T) {
				if test.presetValue != nil {
					var command []resp.Value
					var expected string

					switch test.presetValue.(type) {
					case string, int, float64:
						command = []resp.Value{
							resp.StringValue("SET"),
							resp.StringValue(test.key),
							resp.AnyValue(test.presetValue),
						}
						expected = "ok"
					case *set.Set:
						command = []resp.Value{resp.StringValue("SADD"), resp.StringValue(test.key)}
						for _, element := range test.presetValue.(*set.Set).GetAll() {
							command = append(command, []resp.Value{resp.StringValue(element)}...)
						}
						expected = strconv.Itoa(test.presetValue.(*set.Set).Cardinality())
					case []string:
						command = []resp.Value{resp.StringValue("LPUSH"), resp.StringValue(test.key)}
						for _, element := range test.presetValue.([]string) {
							command = append(command, []resp.Value{resp.StringValue(element)}...)
						}
						expected = strconv.Itoa(len(test.presetValue.([]string)))
					case []int:
						command = []resp.Value{resp.StringValue("LPUSH"), resp.StringValue(test.key)}
						for _, element := range test.presetValue.([]int) {
							command = append(command, []resp.Value{resp.IntegerValue(element)}...)
						}
						expected = strconv.Itoa(len(test.presetValue.([]int)))
					case *sorted_set.SortedSet:
						command = []resp.Value{resp.StringValue("ZADD"), resp.StringValue(test.key)}
						for _, member := range test.presetValue.(*sorted_set.SortedSet).GetAll() {
							command = append(command, []resp.Value{
								resp.StringValue(strconv.FormatFloat(float64(member.Score), 'f', -1, 64)),
								resp.StringValue(string(member.Value)),
							}...)
						}
						expected = strconv.Itoa(test.presetValue.(*sorted_set.SortedSet).Cardinality())
					case map[string]string:
						command = []resp.Value{resp.StringValue("HSET"), resp.StringValue(test.key)}
						for key, value := range test.presetValue.(map[string]string) {
							command = append(command, []resp.Value{
								resp.StringValue(key),
								resp.StringValue(value)}...,
							)
						}
						expected = strconv.Itoa(len(test.presetValue.(map[string]string)))
					}

					if err = client.WriteArray(command); err != nil {
						t.Error(err)
					}
					res, _, err := client.ReadValue()
					if err != nil {
						t.Error(err)
					}

					if !strings.EqualFold(res.String(), expected) {
						t.Errorf("expected preset response to be \"%s\", got %s", expected, res.String())
					}
				}

				command := make([]resp.Value, len(test.command))
				for i, c := range test.command {
					command[i] = resp.StringValue(c)
				}

				if err = client.WriteArray(command); err != nil {
					t.Error(err)
				}
				res, _, err := client.ReadValue()
				if err != nil {
					t.Error(err)
				}

				if test.expectedError != nil {
					if !strings.Contains(res.Error().Error(), test.expectedError.Error()) {
						t.Errorf("expected error \"%s\", got \"%s\"", test.expectedError.Error(), err.Error())
					}
					return
				}

				if res.String() != test.expectedResponse {
					t.Errorf("expected response \"%s\", got \"%s\"", test.expectedResponse, res.String())
				}
			})
		}
	})

<<<<<<< HEAD
	t.Run("Test_HandleCOPY", func(t *testing.T) {
		t.Parallel()
=======
	t.Run("Test_HandleMOVE", func(t *testing.T) {
		t.Parallel()

		port, err := internal.GetFreePort()
		if err != nil {
			t.Error(err)
			return
		}
		mockServer, err := sugardb.NewSugarDB(
			sugardb.WithConfig(config.Config{
				BindAddr:       "localhost",
				Port:           uint16(port),
				DataDir:        "",
				EvictionPolicy: constants.NoEviction,
			}),
		)
		if err != nil {
			t.Error(err)
			return
		}
		go func() {
			mockServer.Start()
		}()
		t.Cleanup(func() {
			mockServer.ShutDown()
		})

>>>>>>> 87b33fa1
		conn, err := internal.GetConnection("localhost", port)
		if err != nil {
			t.Error(err)
			return
		}
		defer func() {
			_ = conn.Close()
		}()
		client := resp.NewConn(conn)

		tests := []struct {
<<<<<<< HEAD
			name                 string
			sourceKeyPresetValue interface{}
			sourcekey            string
			destKeyPresetValue   interface{}
			destinationKey       string
			database             string
			replace              bool
			expectedValue        string
			expectedResponse     string
		}{
			{
				name:                 "1. Copy Value into non existing key",
				sourceKeyPresetValue: "value1",
				sourcekey:            "skey1",
				destKeyPresetValue:   nil,
				destinationKey:       "dkey1",
				database:             "0",
				replace:              false,
				expectedValue:        "value1",
				expectedResponse:     "1",
			},
			{
				name:                 "2. Copy Value into existing key without replace option",
				sourceKeyPresetValue: "value2",
				sourcekey:            "skey2",
				destKeyPresetValue:   "dValue2",
				destinationKey:       "dkey2",
				database:             "0",
				replace:              false,
				expectedValue:        "dValue2",
				expectedResponse:     "0",
			},
			{
				name:                 "3. Copy Value into existing key with replace option",
				sourceKeyPresetValue: "value3",
				sourcekey:            "skey3",
				destKeyPresetValue:   "dValue3",
				destinationKey:       "dkey3",
				database:             "0",
				replace:              true,
				expectedValue:        "value3",
				expectedResponse:     "1",
			},
			{
				name:                 "4. Copy Value into different database",
				sourceKeyPresetValue: "value4",
				sourcekey:            "skey4",
				destKeyPresetValue:   nil,
				destinationKey:       "dkey4",
				database:             "1",
				replace:              true,
				expectedValue:        "value4",
				expectedResponse:     "1",
=======
			name     string
			key      string
			value    string
			preset   bool
			expected int
		}{
			{
				name:     "1. Move key.",
				key:      "MoveKey1",
				value:    "value1",
				preset:   true,
				expected: 1,
			},
			{
				name:     "2. Move key that already exists in new database.",
				key:      "MoveKey1",
				value:    "value1",
				preset:   false,
				expected: 0,
			},
			{
				name:     "3. Move key that doesn't exist in current database.",
				key:      "MoveKey3",
				value:    "value3",
				preset:   false,
				expected: 0,
>>>>>>> 87b33fa1
			},
		}

		for _, tt := range tests {
<<<<<<< HEAD
			t.Run(tt.name, func(t *testing.T) {
				if tt.sourceKeyPresetValue != nil {
					cmd := []resp.Value{resp.StringValue("Set"), resp.StringValue(tt.sourcekey), resp.StringValue(tt.sourceKeyPresetValue.(string))}

					err := client.WriteArray(cmd)
					if err != nil {
						t.Error(err)
					}

					rd, _, err := client.ReadValue()
					if err != nil {
						t.Error(err)
					}

					if !strings.EqualFold(rd.String(), "ok") {
						t.Errorf("expected preset response to be \"OK\", got %s", rd.String())
					}
				}

				if tt.destKeyPresetValue != nil {
					cmd := []resp.Value{resp.StringValue("Set"), resp.StringValue(tt.destinationKey), resp.StringValue(tt.destKeyPresetValue.(string))}

					err := client.WriteArray(cmd)
					if err != nil {
						t.Error(err)
					}

					rd, _, err := client.ReadValue()
					if err != nil {
						t.Error(err)
					}

					if !strings.EqualFold(rd.String(), "ok") {
						t.Errorf("expected preset response to be \"OK\", got %s", rd.String())
					}
				}

				command := []resp.Value{resp.StringValue("COPY"), resp.StringValue(tt.sourcekey), resp.StringValue(tt.destinationKey)}

				if tt.database != "0" {
					command = append(command, resp.StringValue("DB"), resp.StringValue(tt.database))
				}

				if tt.replace {
					command = append(command, resp.StringValue("REPLACE"))
				}

				err := client.WriteArray(command)
				if err != nil {
					t.Error(err)
				}

				rd, _, err := client.ReadValue()
=======

			t.Log(tt.name)

			// Preset the values
			if tt.preset {
				err = client.WriteArray([]resp.Value{resp.StringValue("SET"), resp.StringValue(tt.key), resp.StringValue(tt.value)})
				if err != nil {
					t.Error(err)
				}

				res, _, err := client.ReadValue()
				if err != nil {
					t.Error(err)
				}

				if !strings.EqualFold(res.String(), "ok") {
					t.Errorf("expected preset response to be \"OK\", got %s", res.String())
				}
			}

			if err = client.WriteArray([]resp.Value{resp.StringValue("MOVE"), resp.StringValue(tt.key), resp.StringValue("1")}); err != nil {
				t.Error(err)
			}

			res, _, err := client.ReadValue()
			if err != nil {
				t.Error(err)
			}

			if res.Integer() != tt.expected {
				t.Errorf("expected value %v, got %v", tt.expected, res.Integer())
				t.Error(mockServer.Get(tt.key))
			}

			// check other db
			if tt.expected == 1 {

				actual, err := mockServer.Get(tt.key)
>>>>>>> 87b33fa1
				if err != nil {
					t.Error(err)
				}

<<<<<<< HEAD
				if !strings.EqualFold(rd.String(), tt.expectedResponse) {
					t.Errorf("expected response to be %s, but got %s", tt.expectedResponse, rd.String())
				}

				if tt.database != "0" {
					selectCommand := []resp.Value{resp.StringValue("SELECT"), resp.StringValue(tt.database)}

					err := client.WriteArray(selectCommand)
					if err != nil {
						t.Error(err)
					}
					_, _, err = client.ReadValue()
					if err != nil {
						t.Error(err)
					}
				}

				getCommand := []resp.Value{resp.StringValue("GET"), resp.StringValue(tt.destinationKey)}

				err = client.WriteArray(getCommand)
=======
				if actual != "" {
					t.Errorf("when verifying key was moved from the original db, expected to get empty string but got %q", actual)
				}

				err = mockServer.SelectDB(1)
				if err != nil {
					t.Error(err)
				}

				actual, err = mockServer.Get(tt.key)
>>>>>>> 87b33fa1
				if err != nil {
					t.Error(err)
				}

<<<<<<< HEAD
				rd, _, err = client.ReadValue()
=======
				if actual != tt.value {
					t.Errorf("when verifying key was moved to the new db, expected to get value %q, but got %q", tt.value, actual)
				}

				err = mockServer.SelectDB(0)
>>>>>>> 87b33fa1
				if err != nil {
					t.Error(err)
				}

<<<<<<< HEAD
				if !strings.EqualFold(rd.String(), tt.expectedValue) {
					t.Errorf("expected value in destinaton key to be %s, but got %s", tt.expectedValue, rd.String())
				}
			})
		}

	})
=======
			}

		}
	})

>>>>>>> 87b33fa1
}

// Certain commands will need to be tested in a server with an eviction policy.
// This is for testing against an LFU evictiona policy.
func Test_LFU_Generic(t *testing.T) {
	// mockClock := clock.NewClock()
	port, err := internal.GetFreePort()
	if err != nil {
		t.Error(err)
		return
	}

	duration := time.Duration(30) * time.Second

	mockServer, err := sugardb.NewSugarDB(
		sugardb.WithConfig(config.Config{
			BindAddr:         "localhost",
			Port:             uint16(port),
			DataDir:          "",
			EvictionPolicy:   constants.AllKeysLFU,
			EvictionInterval: duration,
			MaxMemory:        550,
		}),
	)
	if err != nil {
		t.Error(err)
		return
	}

	go func() {
		mockServer.Start()
	}()

	t.Cleanup(func() {
		mockServer.ShutDown()
	})

	// Tests TOUCH and OBJECT FREQ
	t.Run("Test_HandleTOUCH", func(t *testing.T) {
		t.Parallel()
		conn, err := internal.GetConnection("localhost", port)
		if err != nil {
			t.Error(err)
			return
		}
		defer func() {
			_ = conn.Close()
		}()
		client := resp.NewConn(conn)

		tests := []struct {
			name     string
			keys     []string
			setKeys  []bool
			wantErrs []bool
			expected int64
		}{
			{
				name:     "1. Touch key that exists.",
				keys:     []string{"TouchKey1"},
				setKeys:  []bool{true},
				wantErrs: []bool{false},
				expected: 1,
			},
			{
				name:     "2. Touch multiple keys that exist.",
				keys:     []string{"TouchKey2", "TouchKey2.1", "TouchKey2.2"},
				setKeys:  []bool{true, true, true},
				wantErrs: []bool{false, false, false},
				expected: 3,
			},
			{
				name:     "3. Touch multiple keys, some don't exist.",
				keys:     []string{"TouchKey3", "TouchKey3.1", "TouchKey3.9", "TouchKey3.0"},
				setKeys:  []bool{true, true, false, false},
				wantErrs: []bool{false, false, true, true},
				expected: 2,
			},
			{
				name:     "4. Touch key that doesn't exist.",
				keys:     []string{"TouchKey4"},
				setKeys:  []bool{false},
				wantErrs: []bool{true},
				expected: 0,
			},
		}

		for _, tt := range tests {

			t.Run(tt.name, func(t *testing.T) {
				func(keys []string, setKeys, wantErrs []bool, expected int64) {
					// Preset the values
					for i, k := range keys {
						if setKeys[i] {
							command := make([]resp.Value, 3)
							command[0] = resp.StringValue("SET")
							command[1] = resp.StringValue(k)
							command[2] = resp.StringValue("___")
							err = client.WriteArray(command)
							if err != nil {
								t.Error(err)
							}

							res, _, err := client.ReadValue()
							if err != nil {
								t.Error(err)
							}

							if !strings.EqualFold(res.String(), "ok") {
								t.Errorf("expected preset response to be \"OK\", got %s", res.String())
							}
						}
					}

					// Verify correct value returned
					command := make([]resp.Value, len(keys)+1)
					command[0] = resp.StringValue("TOUCH")
					for i := 1; i < len(command); i++ {
						ki := i - 1
						command[i] = resp.StringValue(keys[ki])
					}

					if err = client.WriteArray(command); err != nil {
						t.Error(err)
					}

					res, _, err := client.ReadValue()
					if err != nil {
						t.Error(err)
					}

					if int64(res.Integer()) != expected {
						t.Errorf("expected value %v, got %v", expected, res.Integer())
					}

					// Touch one more time to test OBJRECT FREQ
					if err = client.WriteArray(command); err != nil {
						t.Error(err)
					}
					_, _, err = client.ReadValue()
					if err != nil {
						t.Error(err)
					}

					// Verify access frequency (count field) was updated in lfu cache
					for i, k := range keys {
						cmd := []resp.Value{
							resp.StringValue("OBJECTFREQ"),
							resp.StringValue(k),
						}

						if err = client.WriteArray(cmd); err != nil {
							t.Error(err)
						}

						res, _, err := client.ReadValue()
						if wantErrs[i] {
							if res.Error() == nil {
								t.Errorf("OBJECTFREQ Expected error, got none with value: %v", res.Integer())
							} else {
								if res.Integer() != 0 {
									t.Errorf("OBJECTFREQ key doesn't exist, expect frequency of 0, go %v", res.Integer())
								}
								continue
							}
						} else if err != nil {
							t.Error(err)
						}

						if res.Integer() != 3 {
							t.Errorf("OBJECTFREQ expected frequency of 3, got %v", res.Integer())
						}

					}

				}(tt.keys, tt.setKeys, tt.wantErrs, tt.expected)
			})

		}
	})

}

// Certain commands will need to be tested in a server with an eviction policy.
// This is for testing against an LRU evictiona policy.
func Test_LRU_Generic(t *testing.T) {
	// mockClock := clock.NewClock()
	port, err := internal.GetFreePort()
	if err != nil {
		t.Error(err)
		return
	}

	duration := time.Duration(30) * time.Second

	mockServer, err := sugardb.NewSugarDB(
		sugardb.WithConfig(config.Config{
			BindAddr:         "localhost",
			Port:             uint16(port),
			DataDir:          "",
			EvictionPolicy:   constants.AllKeysLRU,
			EvictionInterval: duration,
			MaxMemory:        550,
		}),
	)
	if err != nil {
		t.Error(err)
		return
	}

	go func() {
		mockServer.Start()
	}()

	t.Cleanup(func() {
		mockServer.ShutDown()
	})

	// Tests TOUCH and OBJECT IDLETIME
	t.Run("Test_HandleTOUCH", func(t *testing.T) {
		t.Parallel()
		conn, err := internal.GetConnection("localhost", port)
		if err != nil {
			t.Error(err)
			return
		}
		defer func() {
			_ = conn.Close()
		}()
		client := resp.NewConn(conn)

		tests := []struct {
			name     string
			keys     []string
			setKeys  []bool
			wantErrs []bool
			expected int64
		}{
			{
				name:     "1. Touch key that exists.",
				keys:     []string{"TouchKey1"},
				setKeys:  []bool{true},
				wantErrs: []bool{false},
				expected: 1,
			},
			{
				name:     "2. Touch multiple keys that exist.",
				keys:     []string{"TouchKey2", "TouchKey2.1", "TouchKey2.2"},
				setKeys:  []bool{true, true, true},
				wantErrs: []bool{false, false, false},
				expected: 3,
			},
			{
				name:     "3. Touch multiple keys, some don't exist.",
				keys:     []string{"TouchKey3", "TouchKey3.1", "TouchKey3.9", "TouchKey3.0"},
				setKeys:  []bool{true, true, false, false},
				wantErrs: []bool{false, false, true, true},
				expected: 2,
			},
			{
				name:     "4. Touch key that doesn't exist.",
				keys:     []string{"TouchKey4"},
				setKeys:  []bool{false},
				wantErrs: []bool{true},
				expected: 0,
			},
		}

		for _, tt := range tests {

			t.Run(tt.name, func(t *testing.T) {
				func(keys []string, setKeys, wantErrs []bool, expected int64) {
					// Preset the values
					for i, k := range keys {
						if setKeys[i] {
							command := make([]resp.Value, 3)
							command[0] = resp.StringValue("SET")
							command[1] = resp.StringValue(k)
							command[2] = resp.StringValue("___")
							err = client.WriteArray(command)
							if err != nil {
								t.Error(err)
							}

							res, _, err := client.ReadValue()
							if err != nil {
								t.Error(err)
							}

							if !strings.EqualFold(res.String(), "ok") {
								t.Errorf("expected preset response to be \"OK\", got %s", res.String())
							}
						}
					}

					// Verify correct value returned
					command := make([]resp.Value, len(keys)+1)
					command[0] = resp.StringValue("TOUCH")
					for i := 1; i < len(command); i++ {
						ki := i - 1
						command[i] = resp.StringValue(keys[ki])
					}

					if err = client.WriteArray(command); err != nil {
						t.Error(err)
					}

					res, _, err := client.ReadValue()
					if err != nil {
						t.Error(err)
					}

					if int64(res.Integer()) != expected {
						t.Errorf("expected value %v, got %v", expected, res.Integer())
					}

					// Allow some time to easily verify touch command is successful
					time.Sleep(3 * time.Second)

					// Verify access frequency (count field) was updated in lfu cache
					for i, k := range keys {
						cmd := []resp.Value{
							resp.StringValue("OBJECTIDLETIME"),
							resp.StringValue(k),
						}

						if err = client.WriteArray(cmd); err != nil {
							t.Error(err)
						}

						res, _, err := client.ReadValue()
						if wantErrs[i] {
							if res.Error() == nil {
								t.Errorf("OBJECTIDLETIME Expected error, got none with value: %v", res.Float())
							} else {
								if res.Float() != 0 {
									t.Errorf("OBJECTIDLETIME key doesn't exist, expect idle time of 0, go %v", res.Float())
								}
								continue
							}
						} else if err != nil {
							t.Error(err)
						}

						if res.Float() < 3 {
							t.Errorf("OBJECTIDLETIME expected idle time of at least 3, got %v", res.Float())
						}

					}

				}(tt.keys, tt.setKeys, tt.wantErrs, tt.expected)
			})

		}

	})

}<|MERGE_RESOLUTION|>--- conflicted
+++ resolved
@@ -3333,10 +3333,169 @@
 		}
 	})
 
-<<<<<<< HEAD
 	t.Run("Test_HandleCOPY", func(t *testing.T) {
 		t.Parallel()
-=======
+		conn, err := internal.GetConnection("localhost", port)
+		if err != nil {
+			t.Error(err)
+			return
+		}
+		defer func() {
+			_ = conn.Close()
+		}()
+		client := resp.NewConn(conn)
+
+		tests := []struct {
+			name                 string
+			sourceKeyPresetValue interface{}
+			sourcekey            string
+			destKeyPresetValue   interface{}
+			destinationKey       string
+			database             string
+			replace              bool
+			expectedValue        string
+			expectedResponse     string
+		}{
+			{
+				name:                 "1. Copy Value into non existing key",
+				sourceKeyPresetValue: "value1",
+				sourcekey:            "skey1",
+				destKeyPresetValue:   nil,
+				destinationKey:       "dkey1",
+				database:             "0",
+				replace:              false,
+				expectedValue:        "value1",
+				expectedResponse:     "1",
+			},
+			{
+				name:                 "2. Copy Value into existing key without replace option",
+				sourceKeyPresetValue: "value2",
+				sourcekey:            "skey2",
+				destKeyPresetValue:   "dValue2",
+				destinationKey:       "dkey2",
+				database:             "0",
+				replace:              false,
+				expectedValue:        "dValue2",
+				expectedResponse:     "0",
+			},
+			{
+				name:                 "3. Copy Value into existing key with replace option",
+				sourceKeyPresetValue: "value3",
+				sourcekey:            "skey3",
+				destKeyPresetValue:   "dValue3",
+				destinationKey:       "dkey3",
+				database:             "0",
+				replace:              true,
+				expectedValue:        "value3",
+				expectedResponse:     "1",
+			},
+			{
+				name:                 "4. Copy Value into different database",
+				sourceKeyPresetValue: "value4",
+				sourcekey:            "skey4",
+				destKeyPresetValue:   nil,
+				destinationKey:       "dkey4",
+				database:             "1",
+				replace:              true,
+				expectedValue:        "value4",
+				expectedResponse:     "1",
+			},
+		}
+
+		for _, tt := range tests {
+			t.Run(tt.name, func(t *testing.T) {
+				if tt.sourceKeyPresetValue != nil {
+					cmd := []resp.Value{resp.StringValue("Set"), resp.StringValue(tt.sourcekey), resp.StringValue(tt.sourceKeyPresetValue.(string))}
+
+					err := client.WriteArray(cmd)
+					if err != nil {
+						t.Error(err)
+					}
+
+					rd, _, err := client.ReadValue()
+					if err != nil {
+						t.Error(err)
+					}
+
+					if !strings.EqualFold(rd.String(), "ok") {
+						t.Errorf("expected preset response to be \"OK\", got %s", rd.String())
+					}
+				}
+
+				if tt.destKeyPresetValue != nil {
+					cmd := []resp.Value{resp.StringValue("Set"), resp.StringValue(tt.destinationKey), resp.StringValue(tt.destKeyPresetValue.(string))}
+
+					err := client.WriteArray(cmd)
+					if err != nil {
+						t.Error(err)
+					}
+
+					rd, _, err := client.ReadValue()
+					if err != nil {
+						t.Error(err)
+					}
+
+					if !strings.EqualFold(rd.String(), "ok") {
+						t.Errorf("expected preset response to be \"OK\", got %s", rd.String())
+					}
+				}
+
+				command := []resp.Value{resp.StringValue("COPY"), resp.StringValue(tt.sourcekey), resp.StringValue(tt.destinationKey)}
+
+				if tt.database != "0" {
+					command = append(command, resp.StringValue("DB"), resp.StringValue(tt.database))
+				}
+
+				if tt.replace {
+					command = append(command, resp.StringValue("REPLACE"))
+				}
+
+				err := client.WriteArray(command)
+				if err != nil {
+					t.Error(err)
+				}
+
+				rd, _, err := client.ReadValue()
+				if err != nil {
+					t.Error(err)
+				}
+				if !strings.EqualFold(rd.String(), tt.expectedResponse) {
+					t.Errorf("expected response to be %s, but got %s", tt.expectedResponse, rd.String())
+				}
+
+				if tt.database != "0" {
+					selectCommand := []resp.Value{resp.StringValue("SELECT"), resp.StringValue(tt.database)}
+
+					err := client.WriteArray(selectCommand)
+					if err != nil {
+						t.Error(err)
+					}
+					_, _, err = client.ReadValue()
+					if err != nil {
+						t.Error(err)
+					}
+				}
+
+				getCommand := []resp.Value{resp.StringValue("GET"), resp.StringValue(tt.destinationKey)}
+
+				err = client.WriteArray(getCommand)
+				if err != nil {
+					t.Error(err)
+				}
+
+				rd, _, err = client.ReadValue()
+				if err != nil {
+					t.Error(err)
+				}
+				if !strings.EqualFold(rd.String(), tt.expectedValue) {
+					t.Errorf("expected value in destinaton key to be %s, but got %s", tt.expectedValue, rd.String())
+				}
+			})
+		}
+
+	})
+
+
 	t.Run("Test_HandleMOVE", func(t *testing.T) {
 		t.Parallel()
 
@@ -3364,7 +3523,6 @@
 			mockServer.ShutDown()
 		})
 
->>>>>>> 87b33fa1
 		conn, err := internal.GetConnection("localhost", port)
 		if err != nil {
 			t.Error(err)
@@ -3376,61 +3534,6 @@
 		client := resp.NewConn(conn)
 
 		tests := []struct {
-<<<<<<< HEAD
-			name                 string
-			sourceKeyPresetValue interface{}
-			sourcekey            string
-			destKeyPresetValue   interface{}
-			destinationKey       string
-			database             string
-			replace              bool
-			expectedValue        string
-			expectedResponse     string
-		}{
-			{
-				name:                 "1. Copy Value into non existing key",
-				sourceKeyPresetValue: "value1",
-				sourcekey:            "skey1",
-				destKeyPresetValue:   nil,
-				destinationKey:       "dkey1",
-				database:             "0",
-				replace:              false,
-				expectedValue:        "value1",
-				expectedResponse:     "1",
-			},
-			{
-				name:                 "2. Copy Value into existing key without replace option",
-				sourceKeyPresetValue: "value2",
-				sourcekey:            "skey2",
-				destKeyPresetValue:   "dValue2",
-				destinationKey:       "dkey2",
-				database:             "0",
-				replace:              false,
-				expectedValue:        "dValue2",
-				expectedResponse:     "0",
-			},
-			{
-				name:                 "3. Copy Value into existing key with replace option",
-				sourceKeyPresetValue: "value3",
-				sourcekey:            "skey3",
-				destKeyPresetValue:   "dValue3",
-				destinationKey:       "dkey3",
-				database:             "0",
-				replace:              true,
-				expectedValue:        "value3",
-				expectedResponse:     "1",
-			},
-			{
-				name:                 "4. Copy Value into different database",
-				sourceKeyPresetValue: "value4",
-				sourcekey:            "skey4",
-				destKeyPresetValue:   nil,
-				destinationKey:       "dkey4",
-				database:             "1",
-				replace:              true,
-				expectedValue:        "value4",
-				expectedResponse:     "1",
-=======
 			name     string
 			key      string
 			value    string
@@ -3457,66 +3560,10 @@
 				value:    "value3",
 				preset:   false,
 				expected: 0,
->>>>>>> 87b33fa1
 			},
 		}
 
 		for _, tt := range tests {
-<<<<<<< HEAD
-			t.Run(tt.name, func(t *testing.T) {
-				if tt.sourceKeyPresetValue != nil {
-					cmd := []resp.Value{resp.StringValue("Set"), resp.StringValue(tt.sourcekey), resp.StringValue(tt.sourceKeyPresetValue.(string))}
-
-					err := client.WriteArray(cmd)
-					if err != nil {
-						t.Error(err)
-					}
-
-					rd, _, err := client.ReadValue()
-					if err != nil {
-						t.Error(err)
-					}
-
-					if !strings.EqualFold(rd.String(), "ok") {
-						t.Errorf("expected preset response to be \"OK\", got %s", rd.String())
-					}
-				}
-
-				if tt.destKeyPresetValue != nil {
-					cmd := []resp.Value{resp.StringValue("Set"), resp.StringValue(tt.destinationKey), resp.StringValue(tt.destKeyPresetValue.(string))}
-
-					err := client.WriteArray(cmd)
-					if err != nil {
-						t.Error(err)
-					}
-
-					rd, _, err := client.ReadValue()
-					if err != nil {
-						t.Error(err)
-					}
-
-					if !strings.EqualFold(rd.String(), "ok") {
-						t.Errorf("expected preset response to be \"OK\", got %s", rd.String())
-					}
-				}
-
-				command := []resp.Value{resp.StringValue("COPY"), resp.StringValue(tt.sourcekey), resp.StringValue(tt.destinationKey)}
-
-				if tt.database != "0" {
-					command = append(command, resp.StringValue("DB"), resp.StringValue(tt.database))
-				}
-
-				if tt.replace {
-					command = append(command, resp.StringValue("REPLACE"))
-				}
-
-				err := client.WriteArray(command)
-				if err != nil {
-					t.Error(err)
-				}
-
-				rd, _, err := client.ReadValue()
-=======
 
 			t.Log(tt.name)
 
@@ -3555,33 +3602,10 @@
 			if tt.expected == 1 {
 
 				actual, err := mockServer.Get(tt.key)
->>>>>>> 87b33fa1
 				if err != nil {
 					t.Error(err)
 				}
 
-<<<<<<< HEAD
-				if !strings.EqualFold(rd.String(), tt.expectedResponse) {
-					t.Errorf("expected response to be %s, but got %s", tt.expectedResponse, rd.String())
-				}
-
-				if tt.database != "0" {
-					selectCommand := []resp.Value{resp.StringValue("SELECT"), resp.StringValue(tt.database)}
-
-					err := client.WriteArray(selectCommand)
-					if err != nil {
-						t.Error(err)
-					}
-					_, _, err = client.ReadValue()
-					if err != nil {
-						t.Error(err)
-					}
-				}
-
-				getCommand := []resp.Value{resp.StringValue("GET"), resp.StringValue(tt.destinationKey)}
-
-				err = client.WriteArray(getCommand)
-=======
 				if actual != "" {
 					t.Errorf("when verifying key was moved from the original db, expected to get empty string but got %q", actual)
 				}
@@ -3592,39 +3616,24 @@
 				}
 
 				actual, err = mockServer.Get(tt.key)
->>>>>>> 87b33fa1
 				if err != nil {
 					t.Error(err)
 				}
 
-<<<<<<< HEAD
-				rd, _, err = client.ReadValue()
-=======
 				if actual != tt.value {
 					t.Errorf("when verifying key was moved to the new db, expected to get value %q, but got %q", tt.value, actual)
 				}
 
 				err = mockServer.SelectDB(0)
->>>>>>> 87b33fa1
 				if err != nil {
 					t.Error(err)
 				}
 
-<<<<<<< HEAD
-				if !strings.EqualFold(rd.String(), tt.expectedValue) {
-					t.Errorf("expected value in destinaton key to be %s, but got %s", tt.expectedValue, rd.String())
-				}
-			})
-		}
-
+			}
+
+		}
 	})
-=======
-			}
-
-		}
-	})
-
->>>>>>> 87b33fa1
+
 }
 
 // Certain commands will need to be tested in a server with an eviction policy.
