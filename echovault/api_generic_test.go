// Copyright 2024 Kelvin Clement Mwinuka
//
// Licensed under the Apache License, Version 2.0 (the "License");
// you may not use this file except in compliance with the License.
// You may obtain a copy of the License at
//
//      http://www.apache.org/licenses/LICENSE-2.0
//
// Unless required by applicable law or agreed to in writing, software
// distributed under the License is distributed on an "AS IS" BASIS,
// WITHOUT WARRANTIES OR CONDITIONS OF ANY KIND, either express or implied.
// See the License for the specific language governing permissions and
// limitations under the License.

package echovault

import (
	"context"
	"reflect"
	"slices"
	"strings"
	"testing"
	"time"

	"github.com/echovault/echovault/internal"
	"github.com/echovault/echovault/internal/clock"
	"github.com/echovault/echovault/internal/config"
	"github.com/echovault/echovault/internal/constants"
)

func TestEchoVault_DEL(t *testing.T) {
	server := createEchoVault()

	tests := []struct {
		name         string
		presetValues map[string]internal.KeyData
		keys         []string
		want         int
		wantErr      bool
	}{
		{
			name: "Delete several keys and return deleted count",
			keys: []string{"key1", "key2", "key3", "key4", "key5"},
			presetValues: map[string]internal.KeyData{
				"key1": {Value: "value1", ExpireAt: time.Time{}},
				"key2": {Value: "value2", ExpireAt: time.Time{}},
				"key3": {Value: "value3", ExpireAt: time.Time{}},
				"key4": {Value: "value4", ExpireAt: time.Time{}},
			},
			want:    4,
			wantErr: false,
		},
	}
	for _, tt := range tests {
		t.Run(tt.name, func(t *testing.T) {
			if tt.presetValues != nil {
				for k, d := range tt.presetValues {
					presetKeyData(server, context.Background(), k, d)
				}
			}
			got, err := server.Del(tt.keys...)
			if (err != nil) != tt.wantErr {
				t.Errorf("DEL() error = %v, wantErr %v", err, tt.wantErr)
				return
			}
			if got != tt.want {
				t.Errorf("DEL() got = %v, want %v", got, tt.want)
			}
		})
	}
}

func TestEchoVault_EXPIRE(t *testing.T) {
	mockClock := clock.NewClock()

	server := createEchoVault()

	tests := []struct {
		name         string
		presetValues map[string]internal.KeyData
		cmd          string
		key          string
		time         int
		expireOpts   ExpireOptions
		want         bool
		wantErr      bool
	}{
		{
			name:       "Set new expire by seconds",
			cmd:        "EXPIRE",
			key:        "key1",
			time:       100,
			expireOpts: nil,
			presetValues: map[string]internal.KeyData{
				"key1": {Value: "value1", ExpireAt: time.Time{}},
			},
			want:    true,
			wantErr: false,
		},
		{
			name:       "Set new expire by milliseconds",
			cmd:        "PEXPIRE",
			key:        "key2",
			time:       1000,
			expireOpts: nil,
			presetValues: map[string]internal.KeyData{
				"key2": {Value: "value2", ExpireAt: time.Time{}},
			},
			want:    true,
			wantErr: false,
		},
		{
			name:       "Set new expire only when key does not have an expiry time with NX flag",
			cmd:        "EXPIRE",
			key:        "key3",
			time:       1000,
			expireOpts: NX,
			presetValues: map[string]internal.KeyData{
				"key3": {Value: "value3", ExpireAt: time.Time{}},
			},
			want:    true,
			wantErr: false,
		},
		{
			name:       "Return false when NX flag is provided and key already has an expiry time",
			cmd:        "EXPIRE",
			key:        "key4",
			time:       1000,
			expireOpts: NX,
			presetValues: map[string]internal.KeyData{
				"key4": {Value: "value4", ExpireAt: mockClock.Now().Add(1000 * time.Second)},
			},
			want:    false,
			wantErr: false,
		},
		{
			name:       "Set new expire time from now key only when the key already has an expiry time with XX flag",
			cmd:        "EXPIRE",
			key:        "key5",
			time:       1000,
			expireOpts: XX,
			presetValues: map[string]internal.KeyData{
				"key5": {Value: "value5", ExpireAt: mockClock.Now().Add(30 * time.Second)},
			},
			want:    true,
			wantErr: false,
		},
		{
			name:       "Return false when key does not have an expiry and the XX flag is provided",
			cmd:        "EXPIRE",
			time:       1000,
			expireOpts: XX,
			key:        "key6",
			presetValues: map[string]internal.KeyData{
				"key6": {Value: "value6", ExpireAt: time.Time{}},
			},
			want:    false,
			wantErr: false,
		},
		{
			name:       "Set expiry time when the provided time is after the current expiry time when GT flag is provided",
			cmd:        "EXPIRE",
			key:        "key7",
			time:       100000,
			expireOpts: GT,
			presetValues: map[string]internal.KeyData{
				"key7": {Value: "value7", ExpireAt: mockClock.Now().Add(30 * time.Second)},
			},
			want:    true,
			wantErr: false,
		},
		{
			name:       "Return false when GT flag is passed and current expiry time is greater than provided time",
			cmd:        "EXPIRE",
			key:        "key8",
			time:       1000,
			expireOpts: GT,
			presetValues: map[string]internal.KeyData{
				"key8": {Value: "value8", ExpireAt: mockClock.Now().Add(3000 * time.Second)},
			},
			want:    false,
			wantErr: false,
		},
		{
			name:       "Return false when GT flag is passed and key does not have an expiry time",
			cmd:        "EXPIRE",
			key:        "key9",
			time:       1000,
			expireOpts: GT,
			presetValues: map[string]internal.KeyData{
				"key9": {Value: "value9", ExpireAt: time.Time{}},
			},
			want:    false,
			wantErr: false,
		},
		{
			name:       "Set expiry time when the provided time is before the current expiry time when LT flag is provided",
			cmd:        "EXPIRE",
			key:        "key10",
			time:       1000,
			expireOpts: LT,
			presetValues: map[string]internal.KeyData{
				"key10": {Value: "value10", ExpireAt: mockClock.Now().Add(3000 * time.Second)},
			},
			want:    true,
			wantErr: false,
		},
		{
			name:       "Return false when LT flag is passed and current expiry time is less than provided time",
			cmd:        "EXPIRE",
			key:        "key11",
			time:       50000,
			expireOpts: LT,
			presetValues: map[string]internal.KeyData{
				"key11": {Value: "value11", ExpireAt: mockClock.Now().Add(30 * time.Second)},
			},
			want:    false,
			wantErr: false,
		},
	}
	for _, tt := range tests {
		t.Run(tt.name, func(t *testing.T) {
			if tt.presetValues != nil {
				for k, d := range tt.presetValues {
					presetKeyData(server, context.Background(), k, d)
				}
			}
			var got bool
			var err error
			if strings.EqualFold(tt.cmd, "PEXPIRE") {
				got, err = server.PExpire(tt.key, tt.time, tt.expireOpts)
			} else {
				got, err = server.Expire(tt.key, tt.time, tt.expireOpts)
			}
			if (err != nil) != tt.wantErr {
				t.Errorf("(P)EXPIRE() error = %v, wantErr %v, key %s", err, tt.wantErr, tt.key)
				return
			}
			if got != tt.want {
				t.Errorf("(P)EXPIRE() got = %v, want %v, key %s", got, tt.want, tt.key)
			}
		})
	}
}

func TestEchoVault_EXPIREAT(t *testing.T) {
	mockClock := clock.NewClock()

	server := createEchoVault()

	tests := []struct {
		name         string
		presetValues map[string]internal.KeyData
		cmd          string
		key          string
		time         int
		expireAtOpts ExpireOptions
		want         int
		wantErr      bool
	}{
		{
			name:         "Set new expire by unix seconds",
			cmd:          "EXPIREAT",
			key:          "key1",
			expireAtOpts: nil,
			time:         int(mockClock.Now().Add(1000 * time.Second).Unix()),
			presetValues: map[string]internal.KeyData{
				"key1": {Value: "value1", ExpireAt: time.Time{}},
			},
			want:    1,
			wantErr: false,
		},
		{
			name:         "Set new expire by milliseconds",
			cmd:          "PEXPIREAT",
			key:          "key2",
			expireAtOpts: nil,
			time:         int(mockClock.Now().Add(1000 * time.Second).UnixMilli()),
			presetValues: map[string]internal.KeyData{
				"key2": {Value: "value2", ExpireAt: time.Time{}},
			},
			want:    1,
			wantErr: false,
		},
		{ // 3.
			name:         "Set new expire only when key does not have an expiry time with NX flag",
			cmd:          "EXPIREAT",
			key:          "key3",
			time:         int(mockClock.Now().Add(1000 * time.Second).Unix()),
			expireAtOpts: NX,
			presetValues: map[string]internal.KeyData{
				"key3": {Value: "value3", ExpireAt: time.Time{}},
			},
			want:    1,
			wantErr: false,
		},
		{
			name:         "Return 0, when NX flag is provided and key already has an expiry time",
			cmd:          "EXPIREAT",
			time:         int(mockClock.Now().Add(1000 * time.Second).Unix()),
			expireAtOpts: NX,
			key:          "key4",
			presetValues: map[string]internal.KeyData{
				"key4": {Value: "value4", ExpireAt: mockClock.Now().Add(1000 * time.Second)},
			},
			want:    0,
			wantErr: false,
		},
		{
			name:         "Set new expire time from now key only when the key already has an expiry time with XX flag",
			cmd:          "EXPIREAT",
			time:         int(mockClock.Now().Add(1000 * time.Second).Unix()),
			key:          "key5",
			expireAtOpts: XX,
			presetValues: map[string]internal.KeyData{
				"key5": {Value: "value5", ExpireAt: mockClock.Now().Add(30 * time.Second)},
			},
			want:    1,
			wantErr: false,
		},
		{
			name:         "Return 0 when key does not have an expiry and the XX flag is provided",
			cmd:          "EXPIREAT",
			key:          "key6",
			time:         int(mockClock.Now().Add(1000 * time.Second).Unix()),
			expireAtOpts: XX,
			presetValues: map[string]internal.KeyData{
				"key6": {Value: "value6", ExpireAt: time.Time{}},
			},
			want:    0,
			wantErr: false,
		},
		{
			name:         "Set expiry time when the provided time is after the current expiry time when GT flag is provided",
			cmd:          "EXPIREAT",
			key:          "key7",
			time:         int(mockClock.Now().Add(1000 * time.Second).Unix()),
			expireAtOpts: GT,
			presetValues: map[string]internal.KeyData{
				"key7": {Value: "value7", ExpireAt: mockClock.Now().Add(30 * time.Second)},
			},
			want:    1,
			wantErr: false,
		},
		{
			name:         "Return 0 when GT flag is passed and current expiry time is greater than provided time",
			cmd:          "EXPIREAT",
			key:          "key8",
			time:         int(mockClock.Now().Add(1000 * time.Second).Unix()),
			expireAtOpts: GT,
			presetValues: map[string]internal.KeyData{
				"key8": {Value: "value8", ExpireAt: mockClock.Now().Add(3000 * time.Second)},
			},
			want:    0,
			wantErr: false,
		},
		{
			name:         "Return 0 when GT flag is passed and key does not have an expiry time",
			cmd:          "EXPIREAT",
			key:          "key9",
			time:         int(mockClock.Now().Add(1000 * time.Second).Unix()),
			expireAtOpts: GT,
			presetValues: map[string]internal.KeyData{
				"key9": {Value: "value9", ExpireAt: time.Time{}},
			},
			want: 0,
		},
		{
			name:         "Set expiry time when the provided time is before the current expiry time when LT flag is provided",
			cmd:          "EXPIREAT",
			key:          "key10",
			time:         int(mockClock.Now().Add(1000 * time.Second).Unix()),
			expireAtOpts: LT,
			presetValues: map[string]internal.KeyData{
				"key10": {Value: "value10", ExpireAt: mockClock.Now().Add(3000 * time.Second)},
			},
			want:    1,
			wantErr: false,
		},
		{
			name:         "Return 0 when LT flag is passed and current expiry time is less than provided time",
			cmd:          "EXPIREAT",
			key:          "key11",
			time:         int(mockClock.Now().Add(3000 * time.Second).Unix()),
			expireAtOpts: LT,
			presetValues: map[string]internal.KeyData{
				"key11": {Value: "value11", ExpireAt: mockClock.Now().Add(1000 * time.Second)},
			},
			want:    0,
			wantErr: false,
		},
		{
			name:         "Return 0 when LT flag is passed and key does not have an expiry time",
			cmd:          "EXPIREAT",
			key:          "key12",
			time:         int(mockClock.Now().Add(1000 * time.Second).Unix()),
			expireAtOpts: LT,
			presetValues: map[string]internal.KeyData{
				"key12": {Value: "value12", ExpireAt: time.Time{}},
			},
			want:    1,
			wantErr: false,
		},
	}
	for _, tt := range tests {
		t.Run(tt.name, func(t *testing.T) {
			if tt.presetValues != nil {
				for k, d := range tt.presetValues {
					presetKeyData(server, context.Background(), k, d)
				}
			}
			var got int
			var err error
			if strings.EqualFold(tt.cmd, "PEXPIREAT") {
				got, err = server.PExpireAt(tt.key, tt.time, tt.expireAtOpts)
			} else {
				got, err = server.ExpireAt(tt.key, tt.time, tt.expireAtOpts)
			}
			if (err != nil) != tt.wantErr {
				t.Errorf("(P)EXPIREAT() error = %v, wantErr %v, KEY %s", err, tt.wantErr, tt.key)
				return
			}
			if got != tt.want {
				t.Errorf("(P)EXPIREAT() got = %v, want %v, KEY %s", got, tt.want, tt.key)
			}
		})
	}
}

func TestEchoVault_EXPIRETIME(t *testing.T) {
	mockClock := clock.NewClock()

	server := createEchoVault()

	tests := []struct {
		name           string
		presetValues   map[string]internal.KeyData
		key            string
		expiretimeFunc func(key string) (int, error)
		want           int
		wantErr        bool
	}{
		{
			name: "Return expire time in seconds",
			key:  "key1",
			presetValues: map[string]internal.KeyData{
				"key1": {Value: "value1", ExpireAt: mockClock.Now().Add(100 * time.Second)},
			},
			expiretimeFunc: server.ExpireTime,
			want:           int(mockClock.Now().Add(100 * time.Second).Unix()),
			wantErr:        false,
		},
		{
			name: "Return expire time in milliseconds",
			key:  "key2",
			presetValues: map[string]internal.KeyData{
				"key2": {Value: "value2", ExpireAt: mockClock.Now().Add(4096 * time.Millisecond)},
			},
			expiretimeFunc: server.PExpireTime,
			want:           int(mockClock.Now().Add(4096 * time.Millisecond).UnixMilli()),
			wantErr:        false,
		},
		{
			name: "If the key is non-volatile, return -1",
			key:  "key3",
			presetValues: map[string]internal.KeyData{
				"key3": {Value: "value3", ExpireAt: time.Time{}},
			},
			expiretimeFunc: server.PExpireTime,
			want:           -1,
			wantErr:        false,
		},
		{
			name:           "If the key is non-existent return -2",
			presetValues:   nil,
			expiretimeFunc: server.PExpireTime,
			want:           -2,
			wantErr:        false,
		},
	}
	for _, tt := range tests {
		t.Run(tt.name, func(t *testing.T) {
			if tt.presetValues != nil {
				for k, d := range tt.presetValues {
					presetKeyData(server, context.Background(), k, d)
				}
			}
			got, err := tt.expiretimeFunc(tt.key)
			if (err != nil) != tt.wantErr {
				t.Errorf("(P)EXPIRETIME() error = %v, wantErr %v", err, tt.wantErr)
				return
			}
			if got != tt.want {
				t.Errorf("(P)EXPIRETIME() got = %v, want %v", got, tt.want)
			}
		})
	}
}

func TestEchoVault_GET(t *testing.T) {
	server := createEchoVault()

	tests := []struct {
		name        string
		presetValue interface{}
		key         string
		want        string
		wantErr     bool
	}{
		{
			name:        "Return string from existing key",
			presetValue: "value1",
			key:         "key1",
			want:        "value1",
			wantErr:     false,
		},
		{
			name:        "Return empty string if the key does not exist",
			presetValue: nil,
			key:         "key2",
			want:        "",
			wantErr:     false,
		},
	}
	for _, tt := range tests {
		t.Run(tt.name, func(t *testing.T) {
			if tt.presetValue != nil {
				err := presetValue(server, context.Background(), tt.key, tt.presetValue)
				if err != nil {
					t.Error(err)
					return
				}
			}
			got, err := server.Get(tt.key)
			if (err != nil) != tt.wantErr {
				t.Errorf("GET() error = %v, wantErr %v", err, tt.wantErr)
				return
			}
			if got != tt.want {
				t.Errorf("GET() got = %v, want %v", got, tt.want)
			}
		})
	}
}

func TestEchoVault_MGET(t *testing.T) {
	server := createEchoVault()

	tests := []struct {
		name         string
		presetValues map[string]interface{}
		keys         []string
		want         []string
		wantErr      bool
	}{
		{
			name:         "Get all values in the same order the keys were provided in",
			presetValues: map[string]interface{}{"key1": "value1", "key2": "value2", "key3": "value3", "key4": "value4"},
			keys:         []string{"key1", "key4", "key2", "key3", "key1"},
			want:         []string{"value1", "value4", "value2", "value3", "value1"},
			wantErr:      false,
		},
		{
			name:         "Return empty strings for non-existent keys",
			presetValues: map[string]interface{}{"key5": "value5", "key6": "value6", "key7": "value7"},
			keys:         []string{"key5", "key6", "non-existent", "non-existent", "key7", "non-existent"},
			want:         []string{"value5", "value6", "", "", "value7", ""},
			wantErr:      false,
		},
	}
	for _, tt := range tests {
		t.Run(tt.name, func(t *testing.T) {
			if tt.presetValues != nil {
				for k, v := range tt.presetValues {
					err := presetValue(server, context.Background(), k, v)
					if err != nil {
						t.Error(err)
						return
					}
				}
			}
			got, err := server.MGet(tt.keys...)
			if (err != nil) != tt.wantErr {
				t.Errorf("MGET() error = %v, wantErr %v", err, tt.wantErr)
				return
			}
			if len(got) != len(tt.want) {
				t.Errorf("MGET() got = %v, want %v", got, tt.want)
			}
			for _, g := range got {
				if !slices.Contains(tt.want, g) {
					t.Errorf("MGET() got = %v, want %v", got, tt.want)
				}
			}
			if !reflect.DeepEqual(got, tt.want) {
				t.Errorf("MGET() got = %v, want %v", got, tt.want)
			}
		})
	}
}

func TestEchoVault_SET(t *testing.T) {
	mockClock := clock.NewClock()

	server := createEchoVault()

	SetOptions := func(W SetWriteOption, EX SetExOption, EXTIME int, GET bool) struct {
		W      SetWriteOption
		EX     SetExOption
		EXTIME int
		GET    bool
	} {
		return struct {
			W      SetWriteOption
			EX     SetExOption
			EXTIME int
			GET    bool
		}{
			W:      W,
			EX:     EX,
			EXTIME: EXTIME,
			GET:    GET,
		}
	}

	tests := []struct {
		name         string
		presetValues map[string]internal.KeyData
		key          string
		value        string
		options      struct {
			W      SetWriteOption
			EX     SetExOption
			EXTIME int
			GET    bool
		}
		wantOk   bool
		wantPrev string
		wantErr  bool
	}{
		{
			name:         "Set normal value",
			presetValues: nil,
			key:          "key1",
			value:        "value1",
			options:      SetOptions(nil, nil, 0, false),
			wantOk:       true,
			wantPrev:     "",
			wantErr:      false,
		},
		{
			name:         "Only set the value if the key does not exist",
			presetValues: nil,
			key:          "key2",
			value:        "value2",
			options:      SetOptions(SETNX, nil, 0, false),
			wantOk:       true,
			wantPrev:     "",
			wantErr:      false,
		},
		{
			name: "Throw error when value already exists with NX flag passed",
			presetValues: map[string]internal.KeyData{
				"key3": {
					Value:    "preset-value3",
					ExpireAt: time.Time{},
				},
			},
			key:      "key3",
			value:    "value3",
			options:  SetOptions(SETNX, nil, 0, false),
			wantOk:   false,
			wantPrev: "",
			wantErr:  true,
		},
		{
			name: "Set new key value when key exists with XX flag passed",
			presetValues: map[string]internal.KeyData{
				"key4": {
					Value:    "preset-value4",
					ExpireAt: time.Time{},
				},
			},
			key:      "key4",
			value:    "value4",
			options:  SetOptions(SETXX, nil, 0, false),
			wantOk:   true,
			wantPrev: "",
			wantErr:  false,
		},
		{
			name:         "Return error when setting non-existent key with XX flag",
			presetValues: nil,
			key:          "key5",
			value:        "value5",
			options:      SetOptions(SETXX, nil, 0, false),
			wantOk:       false,
			wantPrev:     "",
			wantErr:      true,
		},
		{
			name:         "Set expiry time on the key to 100 seconds from now",
			presetValues: nil,
			key:          "key6",
			value:        "value6",
			options:      SetOptions(nil, SETEX, 100, false),
			wantOk:       true,
			wantPrev:     "",
			wantErr:      false,
		},
		{
			name:         "Set expiry time on the key in unix milliseconds",
			presetValues: nil,
			key:          "key7",
			value:        "value7",
			options:      SetOptions(nil, SETPX, 4096, false),
			wantOk:       true,
			wantPrev:     "",
			wantErr:      false,
		},
		{
			name:         "Set exact expiry time in seconds from unix epoch",
			presetValues: nil,
			key:          "key8",
			value:        "value8",
			options:      SetOptions(nil, SETEXAT, int(mockClock.Now().Add(200*time.Second).Unix()), false),
			wantOk:       true,
			wantPrev:     "",
			wantErr:      false,
		},
		{
			name:         "Set exact expiry time in milliseconds from unix epoch",
			key:          "key9",
			value:        "value9",
			options:      SetOptions(nil, SETPXAT, int(mockClock.Now().Add(4096*time.Millisecond).UnixMilli()), false),
			presetValues: nil,
			wantOk:       true,
			wantPrev:     "",
			wantErr:      false,
		},
		{
			name: "Get the previous value when GET flag is passed",
			presetValues: map[string]internal.KeyData{
				"key10": {
					Value:    "previous-value",
					ExpireAt: time.Time{},
				},
			},
			key:      "key10",
			value:    "value10",
			options:  SetOptions(nil, SETEX, 1000, true),
			wantOk:   true,
			wantPrev: "previous-value",
			wantErr:  false,
		},
		{
			name:         "Return nil when GET value is passed and no previous value exists",
			presetValues: nil,
			key:          "key11",
			value:        "value11",
			options:      SetOptions(nil, SETEX, 1000, true),
			wantOk:       true,
			wantPrev:     "",
			wantErr:      false,
		},
	}
	for _, tt := range tests {
		t.Run(tt.name, func(t *testing.T) {
			if tt.presetValues != nil {
				for k, d := range tt.presetValues {
					presetKeyData(server, context.Background(), k, d)
				}
			}
			previousValue, ok, err := server.Set(
				tt.key,
				tt.value,
				tt.options.W,
				tt.options.EX,
				tt.options.EXTIME,
				tt.options.GET,
			)
			if (err != nil) != tt.wantErr {
				t.Errorf("SET() error = %v, wantErr %v", err, tt.wantErr)
				return
			}
			if ok != tt.wantOk {
				t.Errorf("SET() ok got = %v, want %v", ok, tt.wantOk)
			}
			if previousValue != tt.wantPrev {
				t.Errorf("SET() previous value got = %v, want %v", previousValue, tt.wantPrev)
			}
		})
	}
}

func TestEchoVault_MSET(t *testing.T) {
	server := createEchoVault()

	tests := []struct {
		name    string
		kvPairs map[string]string
		want    bool
		wantErr bool
	}{
		{
			name:    "Set multiple keys",
			kvPairs: map[string]string{"key1": "value1", "key2": "10", "key3": "3.142"},
			want:    true,
			wantErr: false,
		},
	}
	for _, tt := range tests {
		t.Run(tt.name, func(t *testing.T) {
			got, err := server.MSet(tt.kvPairs)
			if (err != nil) != tt.wantErr {
				t.Errorf("MSET() error = %v, wantErr %v", err, tt.wantErr)
				return
			}
			if got != tt.want {
				t.Errorf("MSET() got = %v, want %v", got, tt.want)
			}
		})
	}
}

func TestEchoVault_PERSIST(t *testing.T) {
	mockClock := clock.NewClock()

	server := createEchoVault()

	tests := []struct {
		name         string
		presetValues map[string]internal.KeyData
		key          string
		want         bool
		wantErr      bool
	}{
		{
			name: "Successfully persist a volatile key",
			key:  "key1",
			presetValues: map[string]internal.KeyData{
				"key1": {Value: "value1", ExpireAt: mockClock.Now().Add(1000 * time.Second)},
			},
			want:    true,
			wantErr: false,
		},
		{
			name:         "Return false when trying to persist a non-existent key",
			key:          "key2",
			presetValues: nil,
			want:         false,
			wantErr:      false,
		},
		{
			name: "Return false when trying to persist a non-volatile key",
			key:  "key3",
			presetValues: map[string]internal.KeyData{
				"key3": {Value: "value3", ExpireAt: time.Time{}},
			},
			want:    false,
			wantErr: false,
		},
	}
	for _, tt := range tests {
		t.Run(tt.name, func(t *testing.T) {
			if tt.presetValues != nil {
				for k, d := range tt.presetValues {
					presetKeyData(server, context.Background(), k, d)
				}
			}
			got, err := server.Persist(tt.key)
			if (err != nil) != tt.wantErr {
				t.Errorf("PERSIST() error = %v, wantErr %v", err, tt.wantErr)
				return
			}
			if got != tt.want {
				t.Errorf("PERSIST() got = %v, want %v", got, tt.want)
			}
		})
	}
}

func TestEchoVault_TTL(t *testing.T) {
	mockClock := clock.NewClock()

	server := createEchoVault()

	tests := []struct {
		name         string
		presetValues map[string]internal.KeyData
		key          string
		ttlFunc      func(key string) (int, error)
		want         int
		wantErr      bool
	}{
		{
			name: "Return TTL time in seconds",
			key:  "key1",
			presetValues: map[string]internal.KeyData{
				"key1": {Value: "value1", ExpireAt: mockClock.Now().Add(100 * time.Second)},
			},
			ttlFunc: server.TTL,
			want:    100,
			wantErr: false,
		},
		{
			name:    "Return TTL time in milliseconds",
			key:     "key2",
			ttlFunc: server.PTTL,
			presetValues: map[string]internal.KeyData{
				"key2": {Value: "value2", ExpireAt: mockClock.Now().Add(4096 * time.Millisecond)},
			},
			want:    4096,
			wantErr: false,
		},
		{
			name:    "If the key is non-volatile, return -1",
			key:     "key3",
			ttlFunc: server.TTL,
			presetValues: map[string]internal.KeyData{
				"key3": {Value: "value3", ExpireAt: time.Time{}},
			},
			want:    -1,
			wantErr: false,
		},
		{
			name:         "If the key is non-existent return -2",
			key:          "key4",
			ttlFunc:      server.TTL,
			presetValues: nil,
			want:         -2,
			wantErr:      false,
		},
	}
	for _, tt := range tests {
		t.Run(tt.name, func(t *testing.T) {
			if tt.presetValues != nil {
				for k, d := range tt.presetValues {
					presetKeyData(server, context.Background(), k, d)
				}
			}
			got, err := tt.ttlFunc(tt.key)
			if (err != nil) != tt.wantErr {
				t.Errorf("TTL() error = %v, wantErr %v", err, tt.wantErr)
				return
			}
			if got != tt.want {
				t.Errorf("TTL() got = %v, want %v", got, tt.want)
			}
		})
	}
}

func TestEchoVault_INCR(t *testing.T) {
	server := createEchoVault()

	tests := []struct {
		name         string
		key          string
		presetValues map[string]internal.KeyData
		want         int
		wantErr      bool
	}{
		{
			name:         "1. Increment non-existent key",
			key:          "IncrKey1",
			presetValues: nil,
			want:         1,
			wantErr:      false,
		},
		{
			name: "2. Increment existing key with integer value",
			key:  "IncrKey2",
			presetValues: map[string]internal.KeyData{
				"IncrKey2": {Value: "5"},
			},
			want:    6,
			wantErr: false,
		},
		{
			name: "3. Increment existing key with non-integer value",
			key:  "IncrKey3",
			presetValues: map[string]internal.KeyData{
				"IncrKey3": {Value: "not_an_int"},
			},
			want:    0,
			wantErr: true,
		},
		{
			name: "4. Increment existing key with int64 value",
			key:  "IncrKey4",
			presetValues: map[string]internal.KeyData{
				"IncrKey4": {Value: int64(10)},
			},
			want:    11,
			wantErr: false,
		},
	}
	for _, tt := range tests {
		t.Run(tt.name, func(t *testing.T) {
			if tt.presetValues != nil {
				for k, d := range tt.presetValues {
					presetKeyData(server, context.Background(), k, d)
				}
			}
			got, err := server.Incr(tt.key)
			if (err != nil) != tt.wantErr {
				t.Errorf("INCR() error = %v, wantErr %v", err, tt.wantErr)
				return
			}
			if got != tt.want {
				t.Errorf("INCR() got = %v, want %v", got, tt.want)
			}
		})
	}
}

func TestEchoVault_DECR(t *testing.T) {
	server := createEchoVault()

	tests := []struct {
		name         string
		key          string
		presetValues map[string]internal.KeyData
		want         int
		wantErr      bool
	}{
		{
			name:         "1. Decrement non-existent key",
			key:          "DecrKey1",
			presetValues: nil,
			want:         -1,
			wantErr:      false,
		},
		{
			name: "2. Decrement existing key with integer value",
			key:  "DecrKey2",
			presetValues: map[string]internal.KeyData{
				"DecrKey2": {Value: "5"},
			},
			want:    4,
			wantErr: false,
		},
		{
			name: "3. Decrement existing key with non-integer value",
			key:  "DecrKey3",
			presetValues: map[string]internal.KeyData{
				"DecrKey3": {Value: "not_an_int"},
			},
			want:    0,
			wantErr: true,
		},
		{
			name: "4. Decrement existing key with int64 value",
			key:  "DecrKey4",
			presetValues: map[string]internal.KeyData{
				"DecrKey4": {Value: int64(10)},
			},
			want:    9,
			wantErr: false,
		},
	}
	for _, tt := range tests {
		t.Run(tt.name, func(t *testing.T) {
			if tt.presetValues != nil {
				for k, d := range tt.presetValues {
					presetKeyData(server, context.Background(), k, d)
				}
			}
			got, err := server.Decr(tt.key)
			if (err != nil) != tt.wantErr {
				t.Errorf("DECR() error = %v, wantErr %v", err, tt.wantErr)
				return
			}
			if got != tt.want {
				t.Errorf("DECR() got = %v, want %v", got, tt.want)
			}
		})
	}
}

func TestEchoVault_INCRBY(t *testing.T) {
	server := createEchoVault()

	tests := []struct {
		name         string
		key          string
		increment    string
		presetValues map[string]internal.KeyData
		want         int
		wantErr      bool
	}{
		{
			name:         "1. Increment non-existent key by 4",
			key:          "IncrByKey1",
			increment:    "4",
			presetValues: nil,
			want:         4,
			wantErr:      false,
		},
		{
			name:      "2. Increment existing key with integer value by 3",
			key:       "IncrByKey2",
			increment: "3",
			presetValues: map[string]internal.KeyData{
				"IncrByKey2": {Value: "5"},
			},
			want:    8,
			wantErr: false,
		},
		{
			name:      "3. Increment existing key with non-integer value by 2",
			key:       "IncrByKey3",
			increment: "2",
			presetValues: map[string]internal.KeyData{
				"IncrByKey3": {Value: "not_an_int"},
			},
			want:    0,
			wantErr: true,
		},
		{
			name:      "4. Increment existing key with int64 value by 7",
			key:       "IncrByKey4",
			increment: "7",
			presetValues: map[string]internal.KeyData{
				"IncrByKey4": {Value: int64(10)},
			},
			want:    17,
			wantErr: false,
		},
	}
	for _, tt := range tests {
		t.Run(tt.name, func(t *testing.T) {
			if tt.presetValues != nil {
				for k, d := range tt.presetValues {
					presetKeyData(server, context.Background(), k, d)
				}
			}
			got, err := server.IncrBy(tt.key, tt.increment)
			if (err != nil) != tt.wantErr {
				t.Errorf("IncrBy() error = %v, wantErr %v", err, tt.wantErr)
				return
			}
			if got != tt.want {
				t.Errorf("IncrBy() got = %v, want %v", got, tt.want)
			}
		})
	}
}

func TestEchoVault_INCRBYFLOAT(t *testing.T) {
	server := createEchoVault()

	tests := []struct {
		name         string
		key          string
		increment    string
		presetValues map[string]internal.KeyData
		want         float64
		wantErr      bool
	}{
		{
			name:         "1. Increment non-existent key by 2.5",
			key:          "IncrByFloatKey1",
			increment:    "2.5",
			presetValues: nil,
			want:         2.5,
			wantErr:      false,
		},
		{
			name:      "2. Increment existing key with integer value by 1.2",
			key:       "IncrByFloatKey2",
			increment: "1.2",
			presetValues: map[string]internal.KeyData{
				"IncrByFloatKey2": {Value: "5"},
			},
			want:    6.2,
			wantErr: false,
		},
		{
			name:      "3. Increment existing key with float value by 0.7",
			key:       "IncrByFloatKey4",
			increment: "0.7",
			presetValues: map[string]internal.KeyData{
				"IncrByFloatKey4": {Value: "10.0"},
			},
			want:    10.7,
			wantErr: false,
		},
		{
			name:      "4. Increment existing key with scientific notation value by 200",
			key:       "IncrByFloatKey5",
			increment: "200",
			presetValues: map[string]internal.KeyData{
				"IncrByFloatKey5": {Value: "5.0e3"},
			},
			want:    5200,
			wantErr: false,
		},
	}
	for _, tt := range tests {
		t.Run(tt.name, func(t *testing.T) {
			if tt.presetValues != nil {
				for k, d := range tt.presetValues {
					presetKeyData(server, context.Background(), k, d)
				}
			}
			got, err := server.IncrByFloat(tt.key, tt.increment)
			if (err != nil) != tt.wantErr {
				t.Errorf("IncrByFloat() error = %v, wantErr %v", err, tt.wantErr)
				return
			}
			if err == nil && got != tt.want {
				t.Errorf("IncrByFloat() got = %v, want %v", got, tt.want)
			}
		})
	}
}

func TestEchoVault_DECRBY(t *testing.T) {
	server := createEchoVault()

	tests := []struct {
		name         string
		key          string
		decrement    string
		presetValues map[string]internal.KeyData
		want         int
		wantErr      bool
	}{
		{
			name:         "1. Decrement non-existent key by 4",
			key:          "DecrByKey1",
			decrement:    "4",
			presetValues: nil,
			want:         -4,
			wantErr:      false,
		},
		{
			name:      "2. Decrement existing key with integer value by 3",
			key:       "DecrByKey2",
			decrement: "3",
			presetValues: map[string]internal.KeyData{
				"DecrByKey2": {Value: "-5"},
			},
			want:    -8,
			wantErr: false,
		},
		{
			name:      "3. Decrement existing key with non-integer value by 2",
			key:       "DecrByKey3",
			decrement: "2",
			presetValues: map[string]internal.KeyData{
				"DecrByKey3": {Value: "not_an_int"},
			},
			want:    0,
			wantErr: true,
		},
		{
			name:      "4. Decrement existing key with int64 value by 7",
			key:       "DecrByKey4",
			decrement: "7",
			presetValues: map[string]internal.KeyData{
				"DecrByKey4": {Value: int64(10)}},
			want:    3,
			wantErr: false,
		},
	}
	for _, tt := range tests {
		t.Run(tt.name, func(t *testing.T) {
			if tt.presetValues != nil {
				for k, d := range tt.presetValues {
					presetKeyData(server, context.Background(), k, d)
				}
			}
			got, err := server.DecrBy(tt.key, tt.decrement)
			if (err != nil) != tt.wantErr {
				t.Errorf("DecrBy() error = %v, wantErr %v", err, tt.wantErr)
				return
			}
			if got != tt.want {
				t.Errorf("DecrBy() got = %v, want %v", got, tt.want)
			}
		})
	}
}

func TestEchoVault_Rename(t *testing.T) {
	server := createEchoVault()

	tests := []struct {
		name         string
		oldKey       string
		newKey       string
		presetValues map[string]internal.KeyData
		want         string
		wantErr      bool
	}{
		{
			name:         "1. Rename existing key",
			oldKey:       "oldKey1",
			newKey:       "newKey1",
			presetValues: map[string]internal.KeyData{"oldKey1": {Value: "value1"}},
			want:         "OK",
			wantErr:      false,
		},
		{
			name:         "2. Rename non-existent key",
			oldKey:       "oldKey2",
			newKey:       "newKey2",
			presetValues: nil,
			want:         "",
			wantErr:      true,
		},
		{
			name:         "3. Rename to existing key",
			oldKey:       "oldKey3",
			newKey:       "newKey4",
			presetValues: map[string]internal.KeyData{"oldKey3": {Value: "value3"}, "newKey4": {Value: "value4"}},
			want:         "OK",
			wantErr:      false,
		},
	}
	for _, tt := range tests {
		t.Run(tt.name, func(t *testing.T) {
			if tt.presetValues != nil {
				for k, d := range tt.presetValues {
					presetKeyData(server, context.Background(), k, d)
				}
			}
			got, err := server.Rename(tt.oldKey, tt.newKey)
			if (err != nil) != tt.wantErr {
				t.Errorf("Rename() error = %v, wantErr %v", err, tt.wantErr)
				return
			}
			if got != tt.want {
				t.Errorf("Rename() got = %v, want %v", got, tt.want)
			}
		})
	}
}

func TestEchoVault_RANDOMKEY(t *testing.T) {
	server := createEchoVault()

	// test without keys
	got, err := server.RandomKey()
	if err != nil {
		t.Error(err)
		return
	}
	if got != "" {
		t.Errorf("RANDOMKEY error, expected emtpy string (%v), got (%v)", []byte(""), []byte(got))
	}

	// test with keys
	testkeys := []string{"key1", "key2", "key3"}
	for _, k := range testkeys {
		err := presetValue(server, context.Background(), k, "")
		if err != nil {
			t.Error(err)
			return
		}
	}

	actual, err := server.RandomKey()
	if err != nil {
		t.Error(err)
		return
	}
	if !strings.Contains(actual, "key") {
		t.Errorf("RANDOMKEY error, expected one of %v, got %s", testkeys, got)
	}

}

func TestEchoVault_GETDEL(t *testing.T) {
	server := createEchoVault()

	tests := []struct {
		name        string
		presetValue interface{}
		key         string
		want        string
		wantErr     bool
	}{
		{
			name:        "Return string from existing key",
			presetValue: "value1",
			key:         "key1",
			want:        "value1",
			wantErr:     false,
		},
		{
			name:        "Return empty string if the key does not exist",
			presetValue: nil,
			key:         "key2",
			want:        "",
			wantErr:     false,
		},
	}
	for _, tt := range tests {
		t.Run(tt.name, func(t *testing.T) {
			if tt.presetValue != nil {
				err := presetValue(server, context.Background(), tt.key, tt.presetValue)
				if err != nil {
					t.Error(err)
					return
				}
			}
			// Check value received
			got, err := server.GetDel(tt.key)
			if (err != nil) != tt.wantErr {
				t.Errorf("GETDEL() error = %v, wantErr %v", err, tt.wantErr)
				return
			}
			if got != tt.want {
				t.Errorf("GETDEL() got = %v, want %v", got, tt.want)
			}
			// Check key was deleted
			if tt.presetValue != nil {
				got, err := server.Get(tt.key)
				if (err != nil) != tt.wantErr {
					t.Errorf("GETDEL() error = %v, wantErr %v", err, tt.wantErr)
					return
				}
				if got != "" {
					t.Errorf("GETDEL() got = %v, want empty string", got)
				}
			}
		})
	}
}

func TestEchoVault_GETEX(t *testing.T) {
	mockClock := clock.NewClock()
	server := createEchoVault()

	tests := []struct {
		name         string
		presetValue  interface{}
		getExOpt     GetExOption
		getExOptTime int
		key          string
		want         string
		wantEx       int
		wantErr      bool
	}{
		{
			name:        "1. Return string from existing key, no expire options",
			presetValue: "value1",
			getExOpt:    nil,
			key:         "key1",
			want:        "value1",
			wantEx:      -1,
			wantErr:     false,
		},
		{
			name:         "2. Return empty string if the key does not exist",
			presetValue:  nil,
			getExOpt:     EX,
			getExOptTime: int(mockClock.Now().Add(100 * time.Second).Unix()),
			key:          "key2",
			want:         "",
			wantEx:       0,
			wantErr:      false,
		},
		{
			name:         "3. Return key set expiry with EX",
			presetValue:  "value3",
			getExOpt:     EX,
			getExOptTime: 100,
			key:          "key3",
			want:         "value3",
			wantEx:       100,
			wantErr:      false,
		},
		{
			name:         "4. Return key set expiry with PX",
			presetValue:  "value4",
			getExOpt:     PX,
			getExOptTime: 100000,
			key:          "key4",
			want:         "value4",
			wantEx:       100,
			wantErr:      false,
		},
		{
			name:         "5. Return key set expiry with EXAT",
			presetValue:  "value5",
			getExOpt:     EXAT,
			getExOptTime: int(mockClock.Now().Add(100 * time.Second).Unix()),
			key:          "key5",
			want:         "value5",
			wantEx:       100,
			wantErr:      false,
		},
		{
			name:         "6. Return key set expiry with PXAT",
			presetValue:  "value6",
			getExOpt:     PXAT,
			getExOptTime: int(mockClock.Now().Add(100 * time.Second).UnixMilli()),
			key:          "key6",
			want:         "value6",
			wantEx:       100,
			wantErr:      false,
		},
		{
			name:        "7. Return key passing PERSIST",
			presetValue: "value7",
			getExOpt:    PERSIST,
			key:         "key7",
			want:        "value7",
			wantEx:      -1,
			wantErr:     false,
		},
		{
			name:         "8. Return key passing PERSIST, and include a UNIXTIME",
			presetValue:  "value8",
			getExOpt:     PERSIST,
			getExOptTime: int(mockClock.Now().Add(100 * time.Second).Unix()),
			key:          "key8",
			want:         "value8",
			wantEx:       -1,
			wantErr:      false,
		},
		{
			name:        "9. Return key and attempt to set expiry with EX without providing UNIXTIME",
			presetValue: "value9",
			getExOpt:    EX,
			key:         "key9",
			want:        "value9",
			wantEx:      -1,
			wantErr:     false,
		},
		{
			name:        "10. Return key and attempt to set expiry with PXAT without providing UNIXTIME",
			presetValue: "value10",
			getExOpt:    PXAT,
			key:         "key10",
			want:        "value10",
			wantEx:      -1,
			wantErr:     false,
		},
	}
	for _, tt := range tests {
		t.Run(tt.name, func(t *testing.T) {
			if tt.presetValue != nil {
				err := presetValue(server, context.Background(), tt.key, tt.presetValue)
				if err != nil {
					t.Error(err)
					return
				}
			}
<<<<<<< HEAD
			//Check value received
			got, err := server.GetEx(tt.key, tt.getExOpt, tt.getExOptTime)
=======
			// Check value received
			got, err := server.GetEx(tt.key, tt.getExOpts)
>>>>>>> a9732f81
			if (err != nil) != tt.wantErr {
				t.Errorf("GETEX() GET error = %v, wantErr %v", err, tt.wantErr)
				return
			}
			if got != tt.want {
				t.Errorf("GETEX() GET - got = %v, want %v", got, tt.want)
			}
			// Check expiry was set
			if tt.presetValue != nil {
				actual, err := server.TTL(tt.key)
				if (err != nil) != tt.wantErr {
					t.Errorf("GETEX() EXPIRY error = %v, wantErr %v", err, tt.wantErr)
					return
				}
				if actual != tt.wantEx {
					t.Errorf("GETEX() EXPIRY - got = %v, want %v", actual, tt.wantEx)
				}
			}
		})
	}
}

// Tests Touch and OBJECTFREQ commands
func TestEchoVault_LFU_TOUCH(t *testing.T) {

	duration := time.Duration(30) * time.Second

	server := createEchoVaultWithConfig(config.Config{
		DataDir:          "",
		EvictionPolicy:   constants.AllKeysLFU,
		EvictionInterval: duration,
		MaxMemory:        4000000,
	})

	tests := []struct {
		name     string
		keys     []string
		setKeys  []bool
		want     int
		wantErrs []bool
	}{
		{
			name:     "1. Touch key that exists.",
			keys:     []string{"Key1"},
			setKeys:  []bool{true},
			want:     1,
			wantErrs: []bool{false},
		},
		{
			name:     "2. Touch key that doesn't exist.",
			keys:     []string{"Key2"},
			setKeys:  []bool{false},
			want:     0,
			wantErrs: []bool{true},
		},
		{
			name:     "3. Touch multiple keys that all exist.",
			keys:     []string{"Key3", "Key3.1"},
			setKeys:  []bool{true, true},
			want:     2,
			wantErrs: []bool{false, false},
		},
		{
			name:     "4. Touch multiple keys, some don't exist.",
			keys:     []string{"Key4", "Key4.9"},
			setKeys:  []bool{true, false},
			want:     1,
			wantErrs: []bool{false, true},
		},
	}

	for _, tt := range tests {
		t.Run(tt.name, func(t *testing.T) {
			// Preset values
			for i, key := range tt.keys {
				if tt.setKeys[i] {
					err := presetValue(server, context.Background(), key, "___")
					if err != nil {
						t.Error(err)
						return
					}
				}
			}

			// Touch keys
			got, err := server.Touch(tt.keys...)
			if err != nil {
				t.Errorf("TOUCH() error - %v", err)
			}

			if got != tt.want {
				t.Errorf("TOUCH() got %v, want %v, using keys %v setKeys %v", got, tt.want, tt.keys, tt.setKeys)
			}

			// Another touch to help testing object freq
			got, err = server.Touch(tt.keys...)
			if err != nil {
				t.Errorf("TOUCH() error - %v", err)
			}

			if got != tt.want {
				t.Errorf("TOUCH() got %v, want %v, using keys %v setKeys %v", got, tt.want, tt.keys, tt.setKeys)
			}

			// Wait to avoid race
			ticker := time.NewTicker(200 * time.Millisecond)
			<-ticker.C
			ticker.Stop()

			// Objectfreq
			for i, key := range tt.keys {
				actual, err := server.ObjectFreq(key)
				if (err != nil) != tt.wantErrs[i] {
					t.Errorf("OBJECTFREQ() error: %v, wanted error: %v", err, tt.wantErrs[i])
				}
				if !tt.wantErrs[i] && actual != 3 {
					t.Errorf("OBJECTFREQ() error - expected 3 got %v for key %v", actual, key)
				}

				// Check error for object idletime
				_, err = server.ObjectIdleTime(key)
				if err == nil {
					t.Errorf("OBJECTIDLETIME() error - expected error when used on server with lfu eviction policy but got none.")
				}

			}

		})
	}
}

// Tests Touch and OBJECTIDLETIME commands
func TestEchoVault_LRU_TOUCH(t *testing.T) {

	duration := time.Duration(30) * time.Second

	server := createEchoVaultWithConfig(config.Config{
		DataDir:          "",
		EvictionPolicy:   constants.AllKeysLRU,
		EvictionInterval: duration,
		MaxMemory:        4000000,
	})

	tests := []struct {
		name     string
		keys     []string
		setKeys  []bool
		want     int
		wantErrs []bool
	}{
		{
			name:     "1. Touch key that exists.",
			keys:     []string{"Key1"},
			setKeys:  []bool{true},
			want:     1,
			wantErrs: []bool{false},
		},
		{
			name:     "2. Touch key that doesn't exist.",
			keys:     []string{"Key2"},
			setKeys:  []bool{false},
			want:     0,
			wantErrs: []bool{true},
		},
		{
			name:     "3. Touch multiple keys that all exist.",
			keys:     []string{"Key3", "Key3.1"},
			setKeys:  []bool{true, true},
			want:     2,
			wantErrs: []bool{false, false},
		},
		{
			name:     "4. Touch multiple keys, some don't exist.",
			keys:     []string{"Key4", "Key4.9"},
			setKeys:  []bool{true, false},
			want:     1,
			wantErrs: []bool{false, true},
		},
	}

	for _, tt := range tests {
		t.Run(tt.name, func(t *testing.T) {
			// Preset values
			for i, key := range tt.keys {
				if tt.setKeys[i] {
					err := presetValue(server, context.Background(), key, "___")
					if err != nil {
						t.Error(err)
						return
					}
				}
			}

			// Touch keys
			got, err := server.Touch(tt.keys...)
			if err != nil {
				t.Errorf("TOUCH() error - %v", err)
			}

			if got != tt.want {
				t.Errorf("TOUCH() got %v, want %v, using keys %v setKeys %v", got, tt.want, tt.keys, tt.setKeys)
			}

			// Sleep to more easily test Object idle time
			ticker := time.NewTicker(200 * time.Millisecond)
			<-ticker.C
			ticker.Stop()

			// Objectidletime
			for i, key := range tt.keys {
				actual, err := server.ObjectIdleTime(key)
				if (err != nil) != tt.wantErrs[i] {
					t.Errorf("OBJECTIDLETIME() error: %v, wanted error: %v", err, tt.wantErrs[i])
				}
				if !tt.wantErrs[i] && actual < 0.2 {
					t.Errorf("OBJECTIDLETIME() error - expected 0.2 got %v", actual)
				}

				// Check error for object freq
				_, err = server.ObjectFreq(key)
				if err == nil {
					t.Errorf("OBJECTFREQ() error - expected error when used on server with lru eviction policy but got none.")
				}

			}

		})
	}
}<|MERGE_RESOLUTION|>--- conflicted
+++ resolved
@@ -1552,13 +1552,8 @@
 					return
 				}
 			}
-<<<<<<< HEAD
 			//Check value received
 			got, err := server.GetEx(tt.key, tt.getExOpt, tt.getExOptTime)
-=======
-			// Check value received
-			got, err := server.GetEx(tt.key, tt.getExOpts)
->>>>>>> a9732f81
 			if (err != nil) != tt.wantErr {
 				t.Errorf("GETEX() GET error = %v, wantErr %v", err, tt.wantErr)
 				return
